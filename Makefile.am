--- conflicted
+++ resolved
@@ -28,14 +28,8 @@
 bin_PROGRAMS = janus
 
 headerdir = $(includedir)/janus
-<<<<<<< HEAD
-header_HEADERS = \
-	plugins/plugin.h transports/transport.h events/eventhandler.h \
-	apierror.h config.h debug.h dtls.h events.h janus.h ice.h mutex.h \
-	record.h refcount.h rtcp.h rtp.h sctp.h sdp.h sdp-utils.h turnrest.h utils.h log.h
-=======
 header_HEADERS = apierror.h config.h log.h debug.h mutex.h record.h \
-	rtcp.h rtp.h sdp-utils.h ip-utils.h utils.h
+	rtcp.h rtp.h sdp-utils.h ip-utils.h utils.h refcount.h
 
 pluginsheaderdir = $(includedir)/janus/plugins
 pluginsheader_HEADERS = plugins/plugin.h
@@ -45,7 +39,6 @@
 
 eventsheaderdir = $(includedir)/janus/events
 eventsheader_HEADERS = events/eventhandler.h
->>>>>>> d9051741
 
 confdir = $(sysconfdir)/janus
 conf_DATA = conf/janus.cfg.sample
