--- conflicted
+++ resolved
@@ -33,10 +33,7 @@
 #include "debug.h"
 #include "rtcp.h"
 #include "auth.h"
-<<<<<<< HEAD
-=======
 #include "events.h"
->>>>>>> 6a998158
 
 
 #define JANUS_NAME				"Janus WebRTC Gateway"
@@ -3803,7 +3800,17 @@
 		g_hash_table_destroy(plugins_so);
 	}
 
-<<<<<<< HEAD
+	JANUS_LOG(LOG_INFO, "Closing event handlers:\n");
+	janus_events_deinit();
+	if(eventhandlers != NULL) {
+		g_hash_table_foreach(eventhandlers, janus_eventhandler_close, NULL);
+		g_hash_table_destroy(eventhandlers);
+	}
+	if(eventhandlers_so != NULL) {
+		g_hash_table_foreach(eventhandlers_so, janus_eventhandlerso_close, NULL);
+		g_hash_table_destroy(eventhandlers_so);
+	}
+
 #ifdef REFCOUNT_DEBUG
 	/* Any reference counters that are still up while we're leaving? (debug-mode only) */
 	janus_mutex_lock(&counters_mutex);
@@ -3816,18 +3823,6 @@
 	}
 	janus_mutex_unlock(&counters_mutex);
 #endif
-=======
-	JANUS_LOG(LOG_INFO, "Closing event handlers:\n");
-	janus_events_deinit();
-	if(eventhandlers != NULL) {
-		g_hash_table_foreach(eventhandlers, janus_eventhandler_close, NULL);
-		g_hash_table_destroy(eventhandlers);
-	}
-	if(eventhandlers_so != NULL) {
-		g_hash_table_foreach(eventhandlers_so, janus_eventhandlerso_close, NULL);
-		g_hash_table_destroy(eventhandlers_so);
-	}
->>>>>>> 6a998158
 
 	JANUS_PRINT("Bye!\n");
 
