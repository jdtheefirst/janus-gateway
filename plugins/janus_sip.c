/*! \file   janus_sip.c
 * \author Lorenzo Miniero <lorenzo@meetecho.com>
 * \copyright GNU General Public License v3
 * \brief  Janus SIP plugin
 * \details  This is a simple SIP plugin for Janus, allowing WebRTC peers
 * to register at a SIP server (e.g., Asterisk) and call SIP user agents
 * through the gateway. Specifically, when attaching to the plugin peers
 * are requested to provide their SIP server credentials, i.e., the address
 * of the SIP server and their username/secret. This results in the plugin
 * registering at the SIP server and acting as a SIP client on behalf of
 * the web peer. Most of the SIP states and lifetime are masked by the plugin,
 * and only the relevant events (e.g., INVITEs and BYEs) and functionality
 * (call, hangup) are made available to the web peer: peers can call
 * extensions at the SIP server or wait for incoming INVITEs, and during
 * a call they can send DTMF tones. Calls can do plain RTP or SDES-SRTP.
 *
 * The concept behind this plugin is to allow different web pages associated
 * to the same peer, and hence the same SIP user, to attach to the plugin
 * at the same time and yet just do a SIP REGISTER once. The same should
 * apply for calls: while an incoming call would be notified to all the
 * web UIs associated to the peer, only one would be able to pick up and
 * answer, in pretty much the same way as SIP forking works but without the
 * need to fork in the same place. This specific functionality, though, has
 * not been implemented as of yet.
 *
 * \todo Only Asterisk and Kamailio have been tested as a SIP server, and
 * specifically only with basic audio calls: this plugin needs some work
 * to make it more stable and reliable.
 *
 * \section sipapi SIP Plugin API
 *
 * All requests you can send in the SIP Plugin API are asynchronous,
 * which means all responses (successes and errors) will be delivered
 * as events with the same transaction.
 *
 * The supported requests are \c register , \c call , \c accept and
 * \c hangup . \c register can be used, as the name suggests, to register
 * a username at a SIP registrar to call and be called; \c call is used
 * to send an INVITE to a different SIP URI through the plugin, while
 * \c accept is used to accept the call in case one is invited instead
 * of inviting; finally, \c hangup can be used to terminate the
 * communication at any time, either to hangup (BYE) an ongoing call or
 * to cancel/decline (CANCEL/BYE) a call that hasn't started yet.
 *
 * Actual API docs: TBD.
 *
 * \ingroup plugins
 * \ref plugins
 */

#include "plugin.h"

#include <arpa/inet.h>
#include <net/if.h>

#include <jansson.h>

#include <sofia-sip/msg_header.h>
#include <sofia-sip/nua.h>
#include <sofia-sip/sdp.h>
#include <sofia-sip/sip_status.h>
#include <sofia-sip/url.h>
#include <sofia-sip/tport_tag.h>
#include <sofia-sip/su_log.h>

#include "../debug.h"
#include "../apierror.h"
#include "../config.h"
#include "../mutex.h"
#include "../record.h"
#include "../rtp.h"
#include "../rtcp.h"
#include "../sdp-utils.h"
#include "../utils.h"
#include "../ip-utils.h"


/* Plugin information */
#define JANUS_SIP_VERSION			6
#define JANUS_SIP_VERSION_STRING	"0.0.6"
#define JANUS_SIP_DESCRIPTION		"This is a simple SIP plugin for Janus, allowing WebRTC peers to register at a SIP server and call SIP user agents through the gateway."
#define JANUS_SIP_NAME				"JANUS SIP plugin"
#define JANUS_SIP_AUTHOR			"Meetecho s.r.l."
#define JANUS_SIP_PACKAGE			"janus.plugin.sip"

/* Plugin methods */
janus_plugin *create(void);
int janus_sip_init(janus_callbacks *callback, const char *config_path);
void janus_sip_destroy(void);
int janus_sip_get_api_compatibility(void);
int janus_sip_get_version(void);
const char *janus_sip_get_version_string(void);
const char *janus_sip_get_description(void);
const char *janus_sip_get_name(void);
const char *janus_sip_get_author(void);
const char *janus_sip_get_package(void);
void janus_sip_create_session(janus_plugin_session *handle, int *error);
struct janus_plugin_result *janus_sip_handle_message(janus_plugin_session *handle, char *transaction, json_t *message, json_t *jsep);
void janus_sip_setup_media(janus_plugin_session *handle);
void janus_sip_incoming_rtp(janus_plugin_session *handle, int video, char *buf, int len);
void janus_sip_incoming_rtcp(janus_plugin_session *handle, int video, char *buf, int len);
void janus_sip_hangup_media(janus_plugin_session *handle);
void janus_sip_destroy_session(janus_plugin_session *handle, int *error);
json_t *janus_sip_query_session(janus_plugin_session *handle);

/* Plugin setup */
static janus_plugin janus_sip_plugin =
	JANUS_PLUGIN_INIT (
		.init = janus_sip_init,
		.destroy = janus_sip_destroy,

		.get_api_compatibility = janus_sip_get_api_compatibility,
		.get_version = janus_sip_get_version,
		.get_version_string = janus_sip_get_version_string,
		.get_description = janus_sip_get_description,
		.get_name = janus_sip_get_name,
		.get_author = janus_sip_get_author,
		.get_package = janus_sip_get_package,

		.create_session = janus_sip_create_session,
		.handle_message = janus_sip_handle_message,
		.setup_media = janus_sip_setup_media,
		.incoming_rtp = janus_sip_incoming_rtp,
		.incoming_rtcp = janus_sip_incoming_rtcp,
		.hangup_media = janus_sip_hangup_media,
		.destroy_session = janus_sip_destroy_session,
		.query_session = janus_sip_query_session,
	);

/* Plugin creator */
janus_plugin *create(void) {
	JANUS_LOG(LOG_VERB, "%s created!\n", JANUS_SIP_NAME);
	return &janus_sip_plugin;
}

/* Parameter validation */
static struct janus_json_parameter request_parameters[] = {
	{"request", JSON_STRING, JANUS_JSON_PARAM_REQUIRED}
};
static struct janus_json_parameter register_parameters[] = {
	{"type", JSON_STRING, 0},
	{"send_register", JANUS_JSON_BOOL, 0},
	{"sips", JANUS_JSON_BOOL, 0},
	{"username", JSON_STRING, 0},
	{"secret", JSON_STRING, 0},
	{"ha1_secret", JSON_STRING, 0},
	{"authuser", JSON_STRING, 0}
};
static struct janus_json_parameter proxy_parameters[] = {
	{"proxy", JSON_STRING, 0}
};
static struct janus_json_parameter call_parameters[] = {
	{"uri", JSON_STRING, JANUS_JSON_PARAM_REQUIRED},
	{"autoack", JANUS_JSON_BOOL, 0},
	{"headers", JSON_OBJECT, 0},
	{"srtp", JSON_STRING, 0}
};
static struct janus_json_parameter accept_parameters[] = {
	{"srtp", JSON_STRING, 0}
};
static struct janus_json_parameter recording_parameters[] = {
	{"action", JSON_STRING, JANUS_JSON_PARAM_REQUIRED},
	{"audio", JANUS_JSON_BOOL, 0},
	{"video", JANUS_JSON_BOOL, 0},
	{"peer_audio", JANUS_JSON_BOOL, 0},
	{"peer_video", JANUS_JSON_BOOL, 0},
	{"filename", JSON_STRING, 0}
};
static struct janus_json_parameter dtmf_info_parameters[] = {
	{"digit", JSON_STRING, JANUS_JSON_PARAM_REQUIRED},
	{"duration", JSON_INTEGER, JANUS_JSON_PARAM_POSITIVE}
};

/* Useful stuff */
static volatile gint initialized = 0, stopping = 0;
static gboolean notify_events = TRUE;
static janus_callbacks *gateway = NULL;

static char *local_ip = NULL;
static int keepalive_interval = 120;
static gboolean behind_nat = FALSE;
static char *user_agent;
#define JANUS_DEFAULT_REGISTER_TTL	3600
static int register_ttl = JANUS_DEFAULT_REGISTER_TTL;

static GThread *handler_thread;
static void *janus_sip_handler(void *data);

typedef struct janus_sip_message {
	janus_plugin_session *handle;
	char *transaction;
	json_t *message;
	json_t *jsep;
} janus_sip_message;
static GAsyncQueue *messages = NULL;
static janus_sip_message exit_message;


typedef enum {
	janus_sip_registration_status_disabled = -2,
	janus_sip_registration_status_failed = -1,
	janus_sip_registration_status_unregistered = 0,
	janus_sip_registration_status_registering,
	janus_sip_registration_status_registered,
	janus_sip_registration_status_unregistering,
} janus_sip_registration_status;

static const char *janus_sip_registration_status_string(janus_sip_registration_status status) {
	switch(status) {
		case janus_sip_registration_status_disabled:
			return "disabled";
		case janus_sip_registration_status_failed:
			return "failed";
		case janus_sip_registration_status_unregistered:
			return "unregistered";
		case janus_sip_registration_status_registering:
			return "registering";
		case janus_sip_registration_status_registered:
			return "registered";
		case janus_sip_registration_status_unregistering:
			return "unregistering";
		default:
			return "unknown";
	}
}


typedef enum {
	janus_sip_call_status_idle = 0,
	janus_sip_call_status_inviting,
	janus_sip_call_status_invited,
	janus_sip_call_status_incall,
	janus_sip_call_status_closing,
} janus_sip_call_status;

static const char *janus_sip_call_status_string(janus_sip_call_status status) {
	switch(status) {
		case janus_sip_call_status_idle:
			return "idle";
		case janus_sip_call_status_inviting:
			return "inviting";
		case janus_sip_call_status_invited:
			return "invited";
		case janus_sip_call_status_incall:
			return "incall";
		case janus_sip_call_status_closing:
			return "closing";
		default:
			return "unknown";
	}
}


/* Sofia stuff */
typedef struct ssip_s ssip_t;
typedef struct ssip_oper_s ssip_oper_t;

typedef enum {
	janus_sip_secret_type_plaintext = 1,
	janus_sip_secret_type_hashed = 2,
	janus_sip_secret_type_unknown
} janus_sip_secret_type;

typedef struct janus_sip_account {
	char *identity;
	char *user_agent;		/* Used to override the general UA string */
	gboolean sips;
	char *username;
	char *display_name;		/* Used for outgoing calls in the From header */
	char *authuser;			/**< username to use for authentication */
	char *secret;
	janus_sip_secret_type secret_type;
	int sip_port;
	char *proxy;
	janus_sip_registration_status registration_status;
} janus_sip_account;

typedef struct janus_sip_media {
	char *remote_ip;
	int ready:1;
	gboolean autoack;
	gboolean require_srtp, has_srtp_local, has_srtp_remote;
	int has_audio:1;
	int audio_rtp_fd, audio_rtcp_fd;
	int local_audio_rtp_port, remote_audio_rtp_port;
	int local_audio_rtcp_port, remote_audio_rtcp_port;
	guint32 audio_ssrc, audio_ssrc_peer;
	int audio_pt;
	const char *audio_pt_name;
	srtp_t audio_srtp_in, audio_srtp_out;
	srtp_policy_t audio_remote_policy, audio_local_policy;
	int audio_srtp_suite_in, audio_srtp_suite_out;
	gboolean audio_send;
	int has_video:1;
	int video_rtp_fd, video_rtcp_fd;
	int local_video_rtp_port, remote_video_rtp_port;
	int local_video_rtcp_port, remote_video_rtcp_port;
	guint32 video_ssrc, video_ssrc_peer;
	int video_pt;
	const char *video_pt_name;
	srtp_t video_srtp_in, video_srtp_out;
	srtp_policy_t video_remote_policy, video_local_policy;
	int video_srtp_suite_in, video_srtp_suite_out;
	gboolean video_send;
	janus_rtp_switching_context context;
	int pipefd[2];
	gboolean updated;
} janus_sip_media;

typedef struct janus_sip_session {
	janus_plugin_session *handle;
	ssip_t *stack;
	janus_sip_account account;
	janus_sip_call_status status;
	janus_sip_media media;
	char *transaction;
	char *callee;
	char *callid;
	janus_sdp *sdp;				/* The SDP this user sent */
	janus_recorder *arc;		/* The Janus recorder instance for this user's audio, if enabled */
	janus_recorder *arc_peer;	/* The Janus recorder instance for the peer's audio, if enabled */
	janus_recorder *vrc;		/* The Janus recorder instance for this user's video, if enabled */
	janus_recorder *vrc_peer;	/* The Janus recorder instance for the peer's video, if enabled */
	janus_mutex rec_mutex;		/* Mutex to protect the recorders from race conditions */
	volatile gint hangingup;
	volatile gint destroyed;
	janus_refcount ref;
	janus_mutex mutex;
} janus_sip_session;
static GHashTable *sessions;
static GHashTable *identities;
static GHashTable *callids;
static janus_mutex sessions_mutex;

static void janus_sip_srtp_cleanup(janus_sip_session *session);

static void janus_sip_session_destroy(janus_sip_session *session) {
	if(session && g_atomic_int_compare_and_exchange(&session->destroyed, 0, 1))
		janus_refcount_decrease(&session->ref);
}

static void janus_sip_session_free(const janus_refcount *session_ref) {
	janus_sip_session *session = janus_refcount_containerof(session_ref, janus_sip_session, ref);
	/* Remove the reference to the core plugin session */
	janus_refcount_decrease(&session->handle->ref);
	/* This session can be destroyed, free all the resources */
	if(session->account.identity) {
	    g_hash_table_remove(identities, session->account.identity);
		g_free(session->account.identity);
		session->account.identity = NULL;
	}
	session->account.sips = TRUE;
	if(session->account.proxy) {
		g_free(session->account.proxy);
		session->account.proxy = NULL;
	}
	if(session->account.secret) {
		g_free(session->account.secret);
		session->account.secret = NULL;
	}
	if(session->account.username) {
		g_free(session->account.username);
		session->account.username = NULL;
	}
	if (session->account.display_name) {
		g_free(session->account.display_name);
		session->account.display_name = NULL;
	}
	if (session->account.user_agent) {
		g_free(session->account.user_agent);
		session->account.user_agent = NULL;
	}
	if(session->account.authuser) {
		g_free(session->account.authuser);
		session->account.authuser = NULL;
	}
	if(session->callee) {
		g_free(session->callee);
		session->callee = NULL;
	}
	if (session->callid) {
		g_hash_table_remove(callids, session->callid);
		g_free(session->callid);
		session->callid = NULL;
	}
	if (session->sdp) {
		janus_sdp_free(session->sdp);
		session->sdp = NULL;
	}
	if(session->transaction) {
		g_free(session->transaction);
		session->transaction = NULL;
	}
	if(session->media.remote_ip) {
		g_free(session->media.remote_ip);
		session->media.remote_ip = NULL;
	}
	if(session->stack) {
		g_free(session->stack);
		session->stack = NULL;
	}
	janus_sip_srtp_cleanup(session);
	g_free(session);
}

static void janus_sip_message_free(janus_sip_message *msg) {
	if(!msg || msg == &exit_message)
		return;

	if(msg->handle && msg->handle->plugin_handle) {
		janus_sip_session *session = (janus_sip_session *)msg->handle->plugin_handle;
		janus_refcount_decrease(&session->ref);
	}
	msg->handle = NULL;

	g_free(msg->transaction);
	msg->transaction = NULL;
	if(msg->message)
		json_decref(msg->message);
	msg->message = NULL;
	if(msg->jsep)
		json_decref(msg->jsep);
	msg->jsep = NULL;

	g_free(msg);
}


#undef SU_ROOT_MAGIC_T
#define SU_ROOT_MAGIC_T	ssip_t
#undef NUA_MAGIC_T
#define NUA_MAGIC_T		ssip_t
#undef NUA_HMAGIC_T
#define NUA_HMAGIC_T	ssip_oper_t

struct ssip_s {
	su_home_t s_home[1];
	su_root_t *s_root;
	nua_t *s_nua;
	nua_handle_t *s_nh_r, *s_nh_i;
	janus_sip_session *session;
};


/* SRTP stuff (in case we need SDES) */
static int janus_sip_srtp_set_local(janus_sip_session *session, gboolean video, char **crypto) {
	if(session == NULL)
		return -1;
	/* Generate key/salt */
	uint8_t *key = g_malloc0(SRTP_MASTER_LENGTH);
	if(key == NULL) {
		JANUS_LOG(LOG_FATAL, "Memory error!\n");
		return -1;
	}
	srtp_crypto_get_random(key, SRTP_MASTER_LENGTH);
	/* Set SRTP policies */
	srtp_policy_t *policy = video ? &session->media.video_local_policy : &session->media.audio_local_policy;
	srtp_crypto_policy_set_rtp_default(&(policy->rtp));
	srtp_crypto_policy_set_rtcp_default(&(policy->rtcp));
	policy->ssrc.type = ssrc_any_inbound;
	policy->key = key;
	policy->next = NULL;
	/* Create SRTP context */
	srtp_err_status_t res = srtp_create(video ? &session->media.video_srtp_out : &session->media.audio_srtp_out, policy);
	if(res != srtp_err_status_ok) {
		/* Something went wrong... */
		JANUS_LOG(LOG_ERR, "Oops, error creating outbound SRTP session: %d (%s)\n", res, janus_srtp_error_str(res));
		g_free(key);
		policy->key = NULL;
		return -2;
	}
	/* Base64 encode the salt */
	*crypto = g_base64_encode(key, SRTP_MASTER_LENGTH);
	if((video && session->media.video_srtp_out) || (!video && session->media.audio_srtp_out)) {
		JANUS_LOG(LOG_VERB, "%s outbound SRTP session created\n", video ? "Video" : "Audio");
	}
	return 0;
}
static int janus_sip_srtp_set_remote(janus_sip_session *session, gboolean video, const char *crypto, int suite) {
	if(session == NULL || crypto == NULL)
		return -1;
	/* Base64 decode the crypto string and set it as the remote SRTP context */
	gsize len = 0;
	guchar *decoded = g_base64_decode(crypto, &len);
	if(len < SRTP_MASTER_LENGTH) {
		/* FIXME Can this happen? */
		g_free(decoded);
		return -2;
	}
	/* Set SRTP policies */
	srtp_policy_t *policy = video ? &session->media.video_remote_policy : &session->media.audio_remote_policy;
	srtp_crypto_policy_set_rtp_default(&(policy->rtp));
	srtp_crypto_policy_set_rtcp_default(&(policy->rtcp));
	if(suite == 32) {
		srtp_crypto_policy_set_aes_cm_128_hmac_sha1_32(&(policy->rtp));
		srtp_crypto_policy_set_aes_cm_128_hmac_sha1_32(&(policy->rtcp));
	} else if(suite == 80) {
		srtp_crypto_policy_set_aes_cm_128_hmac_sha1_80(&(policy->rtp));
		srtp_crypto_policy_set_aes_cm_128_hmac_sha1_80(&(policy->rtcp));
	}
	policy->ssrc.type = ssrc_any_inbound;
	policy->key = decoded;
	policy->next = NULL;
	/* Create SRTP context */
	srtp_err_status_t res = srtp_create(video ? &session->media.video_srtp_in : &session->media.audio_srtp_in, policy);
	if(res != srtp_err_status_ok) {
		/* Something went wrong... */
		JANUS_LOG(LOG_ERR, "Oops, error creating inbound SRTP session: %d (%s)\n", res, janus_srtp_error_str(res));
		g_free(decoded);
		policy->key = NULL;
		return -2;
	}
	if((video && session->media.video_srtp_in) || (!video && session->media.audio_srtp_in)) {
		JANUS_LOG(LOG_VERB, "%s inbound SRTP session created\n", video ? "Video" : "Audio");
	}
	return 0;
}
static void janus_sip_srtp_cleanup(janus_sip_session *session) {
	if(session == NULL)
		return;
	session->media.autoack = TRUE;
	session->media.require_srtp = FALSE;
	session->media.has_srtp_local = FALSE;
	session->media.has_srtp_remote = FALSE;
	/* Audio */
	if(session->media.audio_srtp_out)
		srtp_dealloc(session->media.audio_srtp_out);
	session->media.audio_srtp_out = NULL;
	g_free(session->media.audio_local_policy.key);
	session->media.audio_local_policy.key = NULL;
	session->media.audio_srtp_suite_out = 0;
	if(session->media.audio_srtp_in)
		srtp_dealloc(session->media.audio_srtp_in);
	session->media.audio_srtp_in = NULL;
	g_free(session->media.audio_remote_policy.key);
	session->media.audio_remote_policy.key = NULL;
	session->media.audio_srtp_suite_in = 0;
	/* Video */
	if(session->media.video_srtp_out)
		srtp_dealloc(session->media.video_srtp_out);
	session->media.video_srtp_out = NULL;
	g_free(session->media.video_local_policy.key);
	session->media.video_local_policy.key = NULL;
	session->media.video_srtp_suite_out = 0;
	if(session->media.video_srtp_in)
		srtp_dealloc(session->media.video_srtp_in);
	session->media.video_srtp_in = NULL;
	g_free(session->media.video_remote_policy.key);
	session->media.video_remote_policy.key = NULL;
	session->media.video_srtp_suite_in = 0;
}


/* Sofia Event thread */
gpointer janus_sip_sofia_thread(gpointer user_data);
/* Sofia callbacks */
void janus_sip_sofia_callback(nua_event_t event, int status, char const *phrase, nua_t *nua, nua_magic_t *magic, nua_handle_t *nh, nua_hmagic_t *hmagic, sip_t const *sip, tagi_t tags[]);
/* SDP parsing and manipulation */
void janus_sip_sdp_process(janus_sip_session *session, janus_sdp *sdp, gboolean answer, gboolean update, gboolean *changed);
char *janus_sip_sdp_manipulate(janus_sip_session *session, janus_sdp *sdp, gboolean answer);
/* Media */
static int janus_sip_allocate_local_ports(janus_sip_session *session);
static void *janus_sip_relay_thread(void *data);


/* URI parsing utilies */

#define JANUS_SIP_URI_MAXLEN	1024
typedef struct {
	char data[JANUS_SIP_URI_MAXLEN];
	url_t url[1];
} janus_sip_uri_t;

/* Parses a SIP URI (SIPS is not supported), returns 0 on success, -1 otherwise */
static int janus_sip_parse_uri(janus_sip_uri_t *sip_uri, const char *data) {
	g_strlcpy(sip_uri->data, data, JANUS_SIP_URI_MAXLEN);
	if (url_d(sip_uri->url, sip_uri->data) < 0 || sip_uri->url->url_type != url_sip)
		return -1;
	return 0;
}

/* Similar to the above function, but it also accepts SIPS URIs */
static int janus_sip_parse_proxy_uri(janus_sip_uri_t *sip_uri, const char *data) {
	g_strlcpy(sip_uri->data, data, JANUS_SIP_URI_MAXLEN);
	if (url_d(sip_uri->url, sip_uri->data) < 0 || (sip_uri->url->url_type != url_sip && sip_uri->url->url_type != url_sips))
		return -1;
	return 0;
}

/* Error codes */
#define JANUS_SIP_ERROR_UNKNOWN_ERROR		499
#define JANUS_SIP_ERROR_NO_MESSAGE			440
#define JANUS_SIP_ERROR_INVALID_JSON		441
#define JANUS_SIP_ERROR_INVALID_REQUEST		442
#define JANUS_SIP_ERROR_MISSING_ELEMENT		443
#define JANUS_SIP_ERROR_INVALID_ELEMENT		444
#define JANUS_SIP_ERROR_ALREADY_REGISTERED	445
#define JANUS_SIP_ERROR_INVALID_ADDRESS		446
#define JANUS_SIP_ERROR_WRONG_STATE			447
#define JANUS_SIP_ERROR_MISSING_SDP			448
#define JANUS_SIP_ERROR_LIBSOFIA_ERROR		449
#define JANUS_SIP_ERROR_IO_ERROR			450
#define JANUS_SIP_ERROR_RECORDING_ERROR		451
#define JANUS_SIP_ERROR_TOO_STRICT			452


<<<<<<< HEAD
=======
/* SIP watchdog/garbage collector (sort of) */
static void *janus_sip_watchdog(void *data) {
	JANUS_LOG(LOG_INFO, "SIP watchdog started\n");
	gint64 now = 0;
	while(g_atomic_int_get(&initialized) && !g_atomic_int_get(&stopping)) {
		janus_mutex_lock(&sessions_mutex);
		/* Iterate on all the sessions */
		now = janus_get_monotonic_time();
		if(old_sessions != NULL) {
			GList *sl = old_sessions;
			JANUS_LOG(LOG_HUGE, "Checking %d old SIP sessions...\n", g_list_length(old_sessions));
			while(sl) {
				janus_sip_session *session = (janus_sip_session *)sl->data;
				if(!session) {
					sl = sl->next;
					continue;
				}
				if (now-session->destroyed >= 5*G_USEC_PER_SEC) {
					/* We're lazy and actually get rid of the stuff only after a few seconds */
					JANUS_LOG(LOG_VERB, "Freeing old SIP session\n");
					GList *rm = sl->next;
					old_sessions = g_list_delete_link(old_sessions, sl);
					sl = rm;
					if (session->account.identity) {
					    g_hash_table_remove(identities, session->account.identity);
					    g_free(session->account.identity);
					    session->account.identity = NULL;
					}
					session->account.sips = TRUE;
					if (session->account.proxy) {
					    g_free(session->account.proxy);
					    session->account.proxy = NULL;
					}
					if (session->account.secret) {
					    g_free(session->account.secret);
					    session->account.secret = NULL;
					}
					if (session->account.username) {
					    g_free(session->account.username);
					    session->account.username = NULL;
					}
					if (session->account.display_name) {
					    g_free(session->account.display_name);
					    session->account.display_name = NULL;
					}
					if (session->account.user_agent) {
					    g_free(session->account.user_agent);
					    session->account.user_agent = NULL;
					}
					if (session->account.authuser) {
					    g_free(session->account.authuser);
					    session->account.authuser = NULL;
					}
					if (session->callee) {
					    g_free(session->callee);
					    session->callee = NULL;
					}
					if (session->callid) {
					    g_hash_table_remove(callids, session->callid);
					    g_free(session->callid);
					    session->callid = NULL;
					}
					if (session->sdp) {
					    janus_sdp_free(session->sdp);
					    session->sdp = NULL;
					}
					if (session->transaction) {
					    g_free(session->transaction);
					    session->transaction = NULL;
					}
					if (session->media.remote_ip) {
					    g_free(session->media.remote_ip);
					    session->media.remote_ip = NULL;
					}
					janus_sip_srtp_cleanup(session);
					session->handle = NULL;
					g_free(session);
					session = NULL;
					continue;
				}
				sl = sl->next;
			}
		}
		janus_mutex_unlock(&sessions_mutex);
		g_usleep(500000);
	}
	JANUS_LOG(LOG_INFO, "SIP watchdog stopped\n");
	return NULL;
}


>>>>>>> 3e1b4d99
/* Random string helper (for call-ids) */
static char charset[] = "abcdefghijklmnopqrstuvwxyzABCDEFGHIJKLMNOPQRSTUVWXYZ0123456789";
static void janus_sip_random_string(int length, char *buffer) {
	if(length > 0 && buffer) {
		int l = (int)(sizeof(charset)-1);
		int i=0;
		for(i=0; i<length; i++) {
			int key = rand() % l;
			buffer[i] = charset[key];
		}
		buffer[length-1] = '\0';
	}
}


/* Sofia SIP logger function: when the Event Handlers mechanism is enabled,
 * we use this to intercept SIP messages sent by the stack (received
 * messages are more easily recoverable in janus_sip_sofia_callback) */
char sofia_log[2048];
char call_id[255];
gboolean skip = FALSE, started = FALSE, append = FALSE;
static void janus_sip_sofia_logger(void *stream, char const *fmt, va_list ap) {
	if(!fmt)
		return;
	char line[255];
	g_vsnprintf(line, sizeof(line), fmt, ap);
	if(skip) {
		/* This is a message we're not interested in: just check when it ends */
		if(line[3] == '-') {
			skip = FALSE;
			append = FALSE;
		}
		return;
	}
	if(append) {
		/* We're copying a message in our buffer: check if this is the end */
		if(line[3] == '-') {
			if(!started) {
				/* Ok, start appending from now on */
				started = TRUE;
				sofia_log[0] = '\0';
				call_id[0] = '\0';
			} else {
				/* Message ended, handle it */
				skip = FALSE;
				append = FALSE;
				/* Look for the session this message belongs to */
				janus_sip_session *session = NULL;
				if(strlen(call_id))
					session = g_hash_table_lookup(callids, call_id);
				if(!session) {
					/* Couldn't find any SIP session with that Call-ID, check the request */
					if(strstr(sofia_log, "REGISTER") == sofia_log || strstr(sofia_log, "SIP/2.0 ") == sofia_log) {
						/* FIXME This is a REGISTER or a response code:
						 * check the To header and get the identity from there */
						char *from = strstr(sofia_log, "To: ");
						if(from) {
							from = from+4;
							char *start = strstr(from, "<");
							if(start) {
								start++;
								char *end = strstr(from, ">");
								if(end) {
									*end = '\0';
									g_snprintf(call_id, sizeof(call_id), "%s", start);
									*end = '>';
									session = g_hash_table_lookup(identities, call_id);
								}
							}
						}
					}
				}
				if(session) {
					/* Notify event handlers about the content of the whole outgoing SIP message */
					json_t *info = json_object();
					json_object_set_new(info, "event", json_string("sip-out"));
					json_object_set_new(info, "sip", json_string(sofia_log));
					gateway->notify_event(&janus_sip_plugin, session->handle, info);
				} else {
					JANUS_LOG(LOG_WARN, "Couldn't find a session associated to this message, dropping it...\n%s", sofia_log);
				}
				/* Done, reset the buffers */
				sofia_log[0] = '\0';
				call_id[0] = '\0';
			}
			return;
		}
		if(strlen(line) == 1) {
			/* Append a carriage and return */
			g_strlcat(sofia_log, "\r\n", sizeof(sofia_log));
		} else {
			/* If this is an OPTIONS, we don't care: drop it */
			char *header = &line[3];
			if(strstr(header, "OPTIONS") == header) {
				skip = TRUE;
				return;
			}
			/* Is this a Call-ID header? Keep note of it */
			if(strstr(header, "Call-ID") == header) {
				g_snprintf(call_id, sizeof(call_id), "%s", header+9);
			}
			/* Append the line to our buffer, skipping the indent */
			g_strlcat(sofia_log, &line[3], sizeof(sofia_log));
		}
		return;
	}
	/* Still waiting to decide if this is a message we need */
	if(line[0] == 's' && line[1] == 'e' && line[2] == 'n' && line[3] == 'd' && line[4] == ' ') {
		/* An outgoing message is going to be logged, prepare for that */
		skip = FALSE;
		started = FALSE;
		append = TRUE;
		int length = atoi(&line[5]);
		JANUS_LOG(LOG_HUGE, "Intercepting message (%d bytes)\n", length);
		if(strstr(line, "-----"))
			started = TRUE;
	}
}


/* Plugin implementation */
int janus_sip_init(janus_callbacks *callback, const char *config_path) {
	if(g_atomic_int_get(&stopping)) {
		/* Still stopping from before */
		return -1;
	}
	if(callback == NULL || config_path == NULL) {
		/* Invalid arguments */
		return -1;
	}

	/* Read configuration */
	char filename[255];
	g_snprintf(filename, 255, "%s/%s.cfg", config_path, JANUS_SIP_PACKAGE);
	JANUS_LOG(LOG_VERB, "Configuration file: %s\n", filename);
	janus_config *config = janus_config_parse(filename);
	if(config != NULL) {
		janus_config_print(config);

		janus_config_item *item = janus_config_get_item_drilldown(config, "general", "local_ip");
		if(item && item->value) {
			/* Verify that the address is valid */
			struct ifaddrs *ifas = NULL;
			janus_network_address iface;
			janus_network_address_string_buffer ibuf;
			if(getifaddrs(&ifas) || ifas == NULL) {
				JANUS_LOG(LOG_ERR, "Unable to acquire list of network devices/interfaces; some configurations may not work as expected...\n");
			} else {
				if(janus_network_lookup_interface(ifas, item->value, &iface) != 0) {
					JANUS_LOG(LOG_WARN, "Error setting local IP address to %s, falling back to detecting IP address...\n", item->value);
				} else {
					if(janus_network_address_to_string_buffer(&iface, &ibuf) != 0 || janus_network_address_string_buffer_is_null(&ibuf)) {
						JANUS_LOG(LOG_WARN, "Error getting local IP address from %s, falling back to detecting IP address...\n", item->value);
					} else {
						local_ip = g_strdup(janus_network_address_string_from_buffer(&ibuf));
					}
				}
			}
		}
		if(local_ip == NULL) {
			local_ip = janus_network_detect_local_ip_as_string(janus_network_query_options_any_ip);
			if(local_ip == NULL) {
				JANUS_LOG(LOG_WARN, "Couldn't find any address! using 127.0.0.1 as the local IP... (which is NOT going to work out of your machine)\n");
				local_ip = g_strdup("127.0.0.1");
			}
		}
		JANUS_LOG(LOG_VERB, "Local IP set to %s\n", local_ip);

		item = janus_config_get_item_drilldown(config, "general", "keepalive_interval");
		if(item && item->value)
			keepalive_interval = atoi(item->value);
		JANUS_LOG(LOG_VERB, "SIP keep-alive interval set to %d seconds\n", keepalive_interval);

		item = janus_config_get_item_drilldown(config, "general", "register_ttl");
		if(item && item->value)
			register_ttl = atoi(item->value);
		JANUS_LOG(LOG_VERB, "SIP registration TTL set to %d seconds\n", register_ttl);

		item = janus_config_get_item_drilldown(config, "general", "behind_nat");
		if(item && item->value)
			behind_nat = janus_is_true(item->value);

		item = janus_config_get_item_drilldown(config, "general", "user_agent");
		if(item && item->value)
			user_agent = g_strdup(item->value);
		else
			user_agent = g_strdup("Janus WebRTC Gateway SIP Plugin "JANUS_SIP_VERSION_STRING);
		JANUS_LOG(LOG_VERB, "SIP User-Agent set to %s\n", user_agent);

		item = janus_config_get_item_drilldown(config, "general", "events");
		if(item != NULL && item->value != NULL)
			notify_events = janus_is_true(item->value);
		if(!notify_events && callback->events_is_enabled()) {
			JANUS_LOG(LOG_WARN, "Notification of events to handlers disabled for %s\n", JANUS_SIP_NAME);
		}

		janus_config_destroy(config);
	}
	config = NULL;

#ifdef HAVE_SRTP_2
	/* Init randomizer (for randum numbers in SRTP) */
	RAND_poll();
#endif

	/* Setup sofia */
	su_init();
	if(callback->events_is_enabled()) {
		/* Enable the transport logging, as we want to have access to the SIP messages */
		setenv("TPORT_LOG", "1", 1);
		su_log_redirect(NULL, janus_sip_sofia_logger, NULL);
	}

	sessions = g_hash_table_new_full(NULL, NULL, NULL, (GDestroyNotify)janus_sip_session_destroy);
	identities = g_hash_table_new(g_str_hash, g_str_equal);
	callids = g_hash_table_new(g_str_hash, g_str_equal);
	janus_mutex_init(&sessions_mutex);
	messages = g_async_queue_new_full((GDestroyNotify) janus_sip_message_free);
	/* This is the callback we'll need to invoke to contact the gateway */
	gateway = callback;

	g_atomic_int_set(&initialized, 1);

	/* Launch the thread that will handle incoming messages */
	GError *error = NULL;
	handler_thread = g_thread_try_new("sip handler", janus_sip_handler, NULL, &error);
	if(error != NULL) {
		g_atomic_int_set(&initialized, 0);
		JANUS_LOG(LOG_ERR, "Got error %d (%s) trying to launch the SIP handler thread...\n", error->code, error->message ? error->message : "??");
		return -1;
	}
	JANUS_LOG(LOG_INFO, "%s initialized!\n", JANUS_SIP_NAME);
	return 0;
}

void janus_sip_destroy(void) {
	if(!g_atomic_int_get(&initialized))
		return;
	g_atomic_int_set(&stopping, 1);

	g_async_queue_push(messages, &exit_message);
	if(handler_thread != NULL) {
		g_thread_join(handler_thread);
		handler_thread = NULL;
	}
	/* FIXME We should destroy the sessions cleanly */
	janus_mutex_lock(&sessions_mutex);
	g_hash_table_destroy(sessions);
	g_hash_table_destroy(callids);
	g_hash_table_destroy(identities);
	sessions = NULL;
	callids = NULL;
	identities = NULL;
	janus_mutex_unlock(&sessions_mutex);
	g_async_queue_unref(messages);
	messages = NULL;
	g_atomic_int_set(&initialized, 0);
	g_atomic_int_set(&stopping, 0);

	/* Deinitialize sofia */
	su_deinit();

	g_free(local_ip);

	JANUS_LOG(LOG_INFO, "%s destroyed!\n", JANUS_SIP_NAME);
}

int janus_sip_get_api_compatibility(void) {
	/* Important! This is what your plugin MUST always return: don't lie here or bad things will happen */
	return JANUS_PLUGIN_API_VERSION;
}

int janus_sip_get_version(void) {
	return JANUS_SIP_VERSION;
}

const char *janus_sip_get_version_string(void) {
	return JANUS_SIP_VERSION_STRING;
}

const char *janus_sip_get_description(void) {
	return JANUS_SIP_DESCRIPTION;
}

const char *janus_sip_get_name(void) {
	return JANUS_SIP_NAME;
}

const char *janus_sip_get_author(void) {
	return JANUS_SIP_AUTHOR;
}

const char *janus_sip_get_package(void) {
	return JANUS_SIP_PACKAGE;
}

void janus_sip_create_session(janus_plugin_session *handle, int *error) {
	if(g_atomic_int_get(&stopping) || !g_atomic_int_get(&initialized)) {
		*error = -1;
		return;
	}
	janus_sip_session *session = g_malloc0(sizeof(janus_sip_session));
	if(session == NULL) {
		JANUS_LOG(LOG_FATAL, "Memory error!\n");
		*error = -2;
		return;
	}
	session->handle = handle;
	session->account.identity = NULL;
	session->account.sips = TRUE;
	session->account.username = NULL;
	session->account.display_name = NULL;
	session->account.user_agent = NULL;
	session->account.authuser = NULL;
	session->account.secret = NULL;
	session->account.secret_type = janus_sip_secret_type_unknown;
	session->account.sip_port = 0;
	session->account.proxy = NULL;
	session->account.registration_status = janus_sip_registration_status_unregistered;
	session->status = janus_sip_call_status_idle;
	session->stack = NULL;
	session->transaction = NULL;
	session->callee = NULL;
	session->callid = NULL;
	session->sdp = NULL;
	session->media.remote_ip = NULL;
	session->media.ready = 0;
	session->media.autoack = TRUE;
	session->media.require_srtp = FALSE;
	session->media.has_srtp_local = FALSE;
	session->media.has_srtp_remote = FALSE;
	session->media.has_audio = 0;
	session->media.audio_rtp_fd = -1;
	session->media.audio_rtcp_fd= -1;
	session->media.local_audio_rtp_port = 0;
	session->media.remote_audio_rtp_port = 0;
	session->media.local_audio_rtcp_port = 0;
	session->media.remote_audio_rtcp_port = 0;
	session->media.audio_ssrc = 0;
	session->media.audio_ssrc_peer = 0;
	session->media.audio_pt = -1;
	session->media.audio_pt_name = NULL;
	session->media.audio_srtp_suite_in = 0;
	session->media.audio_srtp_suite_out = 0;
	session->media.audio_send = TRUE;
	session->media.has_video = 0;
	session->media.video_rtp_fd = -1;
	session->media.video_rtcp_fd= -1;
	session->media.local_video_rtp_port = 0;
	session->media.remote_video_rtp_port = 0;
	session->media.local_video_rtcp_port = 0;
	session->media.remote_video_rtcp_port = 0;
	session->media.video_ssrc = 0;
	session->media.video_ssrc_peer = 0;
	session->media.video_pt = -1;
	session->media.video_pt_name = NULL;
	session->media.video_srtp_suite_in = 0;
	session->media.video_srtp_suite_out = 0;
	session->media.video_send = TRUE;
	/* Initialize the RTP context */
	janus_rtp_switching_context_reset(&session->media.context);
	session->media.pipefd[0] = -1;
	session->media.pipefd[1] = -1;
	session->media.updated = FALSE;
	janus_mutex_init(&session->rec_mutex);
	g_atomic_int_set(&session->hangingup, 0);
	g_atomic_int_set(&session->destroyed, 0);
	su_home_init(session->stack->s_home);
	janus_mutex_init(&session->mutex);
	handle->plugin_handle = session;
	janus_refcount_init(&session->ref, janus_sip_session_free);

	janus_mutex_lock(&sessions_mutex);
	g_hash_table_insert(sessions, handle, session);
	janus_mutex_unlock(&sessions_mutex);

	return;
}

void janus_sip_destroy_session(janus_plugin_session *handle, int *error) {
	if(g_atomic_int_get(&stopping) || !g_atomic_int_get(&initialized)) {
		*error = -1;
		return;
	}
	janus_sip_session *session = (janus_sip_session *)handle->plugin_handle;
	if(!session) {
		JANUS_LOG(LOG_ERR, "No SIP session associated with this handle...\n");
		*error = -2;
		return;
	}
	janus_mutex_lock(&sessions_mutex);
	janus_sip_hangup_media(handle);
	handle->plugin_handle = NULL;
	JANUS_LOG(LOG_VERB, "Destroying SIP session (%s)...\n", session->account.username ? session->account.username : "unregistered user");
	/* Shutdown the NUA */
	if(session->stack && session->stack->s_nua)
		nua_shutdown(session->stack->s_nua);
	g_hash_table_remove(sessions, handle);
	janus_mutex_unlock(&sessions_mutex);
	return;
}

json_t *janus_sip_query_session(janus_plugin_session *handle) {
	if(g_atomic_int_get(&stopping) || !g_atomic_int_get(&initialized)) {
		return NULL;
	}
	janus_sip_session *session = (janus_sip_session *)handle->plugin_handle;
	if(!session) {
		JANUS_LOG(LOG_ERR, "No session associated with this handle...\n");
		return NULL;
	}
	janus_refcount_increase(&session->ref);
	/* Provide some generic info, e.g., if we're in a call and with whom */
	json_t *info = json_object();
	json_object_set_new(info, "username", session->account.username ? json_string(session->account.username) : NULL);
	json_object_set_new(info, "display_name", session->account.display_name ? json_string(session->account.display_name) : NULL);
	json_object_set_new(info, "user_agent", session->account.user_agent ? json_string(session->account.user_agent) : NULL);
	json_object_set_new(info, "identity", session->account.identity ? json_string(session->account.identity) : NULL);
	json_object_set_new(info, "registration_status", json_string(janus_sip_registration_status_string(session->account.registration_status)));
	json_object_set_new(info, "call_status", json_string(janus_sip_call_status_string(session->status)));
	if(session->callee) {
		json_object_set_new(info, "callee", json_string(session->callee));
		json_object_set_new(info, "auto-ack", json_string(session->media.autoack ? "yes" : "no"));
		json_object_set_new(info, "srtp-required", json_string(session->media.require_srtp ? "yes" : "no"));
		json_object_set_new(info, "sdes-local", json_string(session->media.has_srtp_local ? "yes" : "no"));
		json_object_set_new(info, "sdes-remote", json_string(session->media.has_srtp_remote ? "yes" : "no"));
	}
	if(session->arc || session->vrc || session->arc_peer || session->vrc_peer) {
		json_t *recording = json_object();
		if(session->arc && session->arc->filename)
			json_object_set_new(recording, "audio", json_string(session->arc->filename));
		if(session->vrc && session->vrc->filename)
			json_object_set_new(recording, "video", json_string(session->vrc->filename));
		if(session->arc_peer && session->arc_peer->filename)
			json_object_set_new(recording, "audio-peer", json_string(session->arc_peer->filename));
		if(session->vrc_peer && session->vrc_peer->filename)
			json_object_set_new(recording, "video-peer", json_string(session->vrc_peer->filename));
		json_object_set_new(info, "recording", recording);
	}
	json_object_set_new(info, "hangingup", json_integer(g_atomic_int_get(&session->hangingup)));
	json_object_set_new(info, "destroyed", json_integer(g_atomic_int_get(&session->destroyed)));
	janus_refcount_decrease(&session->ref);
	return info;
}

struct janus_plugin_result *janus_sip_handle_message(janus_plugin_session *handle, char *transaction, json_t *message, json_t *jsep) {
	if(g_atomic_int_get(&stopping) || !g_atomic_int_get(&initialized))
		return janus_plugin_result_new(JANUS_PLUGIN_ERROR, g_atomic_int_get(&stopping) ? "Shutting down" : "Plugin not initialized", NULL);
	janus_sip_session *session = (janus_sip_session *)handle->plugin_handle;
	if(!session)
		return janus_plugin_result_new(JANUS_PLUGIN_ERROR, "No session associated with this handle", NULL);

	/* Increase the reference counter for this session: we'll decrease it after we handle the message */
	janus_refcount_increase(&session->ref);
	janus_sip_message *msg = g_malloc0(sizeof(janus_sip_message));
	if(msg == NULL) {
		JANUS_LOG(LOG_FATAL, "Memory error!\n");
		return janus_plugin_result_new(JANUS_PLUGIN_ERROR, "Memory error", NULL);
	}
	msg->handle = handle;
	msg->transaction = transaction;
	msg->message = message;
	msg->jsep = jsep;
	g_async_queue_push(messages, msg);

	/* All the requests to this plugin are handled asynchronously */
	return janus_plugin_result_new(JANUS_PLUGIN_OK_WAIT, NULL, NULL);
}

void janus_sip_setup_media(janus_plugin_session *handle) {
	JANUS_LOG(LOG_INFO, "[%s-%p] WebRTC media is now available\n", JANUS_SIP_PACKAGE, handle);
	if(g_atomic_int_get(&stopping) || !g_atomic_int_get(&initialized))
		return;
	janus_sip_session *session = (janus_sip_session *)handle->plugin_handle;
	if(!session) {
		JANUS_LOG(LOG_ERR, "No session associated with this handle...\n");
		return;
	}
	if(g_atomic_int_get(&session->destroyed))
		return;
	g_atomic_int_set(&session->hangingup, 0);
	/* TODO Only relay RTP/RTCP when we get this event */
}

void janus_sip_incoming_rtp(janus_plugin_session *handle, int video, char *buf, int len) {
	if(handle == NULL || g_atomic_int_get(&handle->stopped) || g_atomic_int_get(&stopping) || !g_atomic_int_get(&initialized))
		return;
	if(gateway) {
		/* Honour the audio/video active flags */
		janus_sip_session *session = (janus_sip_session *)handle->plugin_handle;
		if(!session || g_atomic_int_get(&session->destroyed)) {
			JANUS_LOG(LOG_ERR, "No session associated with this handle...\n");
			return;
		}
		if(session->status != janus_sip_call_status_incall)
			return;
		/* Forward to our SIP peer */
		if(video) {
			if(!session->media.video_send) {
				/* Dropping video packet, peer doesn't want to receive it */
				return;
			}
			if(session->media.video_ssrc == 0) {
				rtp_header *header = (rtp_header *)buf;
				session->media.video_ssrc = ntohl(header->ssrc);
				JANUS_LOG(LOG_VERB, "Got SIP video SSRC: %"SCNu32"\n", session->media.video_ssrc);
			}
			if(session->media.has_video && session->media.video_rtp_fd) {
				/* Save the frame if we're recording */
				janus_recorder_save_frame(session->vrc, buf, len);
				/* Is SRTP involved? */
				if(session->media.has_srtp_local) {
					char sbuf[2048];
					memcpy(&sbuf, buf, len);
					int protected = len;
					int res = srtp_protect(session->media.video_srtp_out, &sbuf, &protected);
					if(res != srtp_err_status_ok) {
						rtp_header *header = (rtp_header *)&sbuf;
						guint32 timestamp = ntohl(header->timestamp);
						guint16 seq = ntohs(header->seq_number);
						JANUS_LOG(LOG_ERR, "[SIP-%s] Video SRTP protect error... %s (len=%d-->%d, ts=%"SCNu32", seq=%"SCNu16")...\n",
							session->account.username, janus_srtp_error_str(res), len, protected, timestamp, seq);
					} else {
						/* Forward the frame to the peer */
						send(session->media.video_rtp_fd, sbuf, protected, 0);
					}
				} else {
					/* Forward the frame to the peer */
					send(session->media.video_rtp_fd, buf, len, 0);
				}
			}
		} else {
			if(!session->media.audio_send) {
				/* Dropping audio packet, peer doesn't want to receive it */
				return;
			}
			if(session->media.audio_ssrc == 0) {
				rtp_header *header = (rtp_header *)buf;
				session->media.audio_ssrc = ntohl(header->ssrc);
				JANUS_LOG(LOG_VERB, "Got SIP audio SSRC: %"SCNu32"\n", session->media.audio_ssrc);
			}
			if(session->media.has_audio && session->media.audio_rtp_fd) {
				/* Save the frame if we're recording */
				janus_recorder_save_frame(session->arc, buf, len);
				/* Is SRTP involved? */
				if(session->media.has_srtp_local) {
					char sbuf[2048];
					memcpy(&sbuf, buf, len);
					int protected = len;
					int res = srtp_protect(session->media.audio_srtp_out, &sbuf, &protected);
					if(res != srtp_err_status_ok) {
						rtp_header *header = (rtp_header *)&sbuf;
						guint32 timestamp = ntohl(header->timestamp);
						guint16 seq = ntohs(header->seq_number);
						JANUS_LOG(LOG_ERR, "[SIP-%s] Audio SRTP protect error... %s (len=%d-->%d, ts=%"SCNu32", seq=%"SCNu16")...\n",
							session->account.username, janus_srtp_error_str(res), len, protected, timestamp, seq);
					} else {
						/* Forward the frame to the peer */
						send(session->media.audio_rtp_fd, sbuf, protected, 0);
					}
				} else {
					/* Forward the frame to the peer */
					send(session->media.audio_rtp_fd, buf, len, 0);
				}
			}
		}
	}
}

void janus_sip_incoming_rtcp(janus_plugin_session *handle, int video, char *buf, int len) {
	if(handle == NULL || g_atomic_int_get(&handle->stopped) || g_atomic_int_get(&stopping) || !g_atomic_int_get(&initialized))
		return;
	if(gateway) {
		janus_sip_session *session = (janus_sip_session *)handle->plugin_handle;
		if(!session || g_atomic_int_get(&session->destroyed)) {
			JANUS_LOG(LOG_ERR, "No session associated with this handle...\n");
			return;
		}
		if(session->status != janus_sip_call_status_incall)
			return;
		/* Forward to our SIP peer */
		if(video) {
			if(session->media.has_video && session->media.video_rtcp_fd) {
				/* Fix SSRCs as the gateway does */
				JANUS_LOG(LOG_HUGE, "[SIP] Fixing SSRCs (local %u, peer %u)\n",
					session->media.video_ssrc, session->media.video_ssrc_peer);
				janus_rtcp_fix_ssrc(NULL, (char *)buf, len, 1, session->media.video_ssrc, session->media.video_ssrc_peer);
				/* Is SRTP involved? */
				if(session->media.has_srtp_local) {
					char sbuf[2048];
					memcpy(&sbuf, buf, len);
					int protected = len;
					int res = srtp_protect_rtcp(session->media.video_srtp_out, &sbuf, &protected);
					if(res != srtp_err_status_ok) {
						JANUS_LOG(LOG_ERR, "[SIP-%s] Video SRTCP protect error... %s (len=%d-->%d)...\n",
							session->account.username, janus_srtp_error_str(res), len, protected);
					} else {
						/* Forward the message to the peer */
						send(session->media.video_rtcp_fd, sbuf, protected, 0);
					}
				} else {
					/* Forward the message to the peer */
					send(session->media.video_rtcp_fd, buf, len, 0);
				}
			}
		} else {
			if(session->media.has_audio && session->media.audio_rtcp_fd) {
				/* Fix SSRCs as the gateway does */
				JANUS_LOG(LOG_HUGE, "[SIP] Fixing SSRCs (local %u, peer %u)\n",
					session->media.audio_ssrc, session->media.audio_ssrc_peer);
				janus_rtcp_fix_ssrc(NULL, (char *)buf, len, 1, session->media.audio_ssrc, session->media.audio_ssrc_peer);
				/* Is SRTP involved? */
				if(session->media.has_srtp_local) {
					char sbuf[2048];
					memcpy(&sbuf, buf, len);
					int protected = len;
					int res = srtp_protect_rtcp(session->media.audio_srtp_out, &sbuf, &protected);
					if(res != srtp_err_status_ok) {
						JANUS_LOG(LOG_ERR, "[SIP-%s] Audio SRTCP protect error... %s (len=%d-->%d)...\n",
							session->account.username, janus_srtp_error_str(res), len, protected);
					} else {
						/* Forward the message to the peer */
						send(session->media.audio_rtcp_fd, sbuf, protected, 0);
					}
				} else {
					/* Forward the message to the peer */
					send(session->media.audio_rtcp_fd, buf, len, 0);
				}
			}
		}
	}
}

void janus_sip_hangup_media(janus_plugin_session *handle) {
	JANUS_LOG(LOG_INFO, "[%s-%p] No WebRTC media anymore\n", JANUS_SIP_PACKAGE, handle);
	if(g_atomic_int_get(&stopping) || !g_atomic_int_get(&initialized))
		return;
	janus_sip_session *session = (janus_sip_session *)handle->plugin_handle;
	if(!session) {
		JANUS_LOG(LOG_ERR, "No session associated with this handle...\n");
		return;
	}
	if(g_atomic_int_get(&session->destroyed))
		return;
	if(g_atomic_int_add(&session->hangingup, 1))
		return;
	if(!(session->status == janus_sip_call_status_inviting ||
		 session->status == janus_sip_call_status_invited ||
		 session->status == janus_sip_call_status_incall))
		return;
	/* Get rid of the recorders, if available */
	janus_mutex_lock(&session->rec_mutex);
	if(session->arc) {
		janus_recorder_close(session->arc);
		JANUS_LOG(LOG_INFO, "Closed user's audio recording %s\n", session->arc->filename ? session->arc->filename : "??");
		janus_recorder_free(session->arc);
	}
	session->arc = NULL;
	if(session->arc_peer) {
		janus_recorder_close(session->arc_peer);
		JANUS_LOG(LOG_INFO, "Closed peer's audio recording %s\n", session->arc_peer->filename ? session->arc_peer->filename : "??");
		janus_recorder_free(session->arc_peer);
	}
	session->arc_peer = NULL;
	if(session->vrc) {
		janus_recorder_close(session->vrc);
		JANUS_LOG(LOG_INFO, "Closed user's video recording %s\n", session->vrc->filename ? session->vrc->filename : "??");
		janus_recorder_free(session->vrc);
	}
	session->vrc = NULL;
	if(session->vrc_peer) {
		janus_recorder_close(session->vrc_peer);
		JANUS_LOG(LOG_INFO, "Closed peer's video recording %s\n", session->vrc_peer->filename ? session->vrc_peer->filename : "??");
		janus_recorder_free(session->vrc_peer);
	}
	session->vrc_peer = NULL;
	janus_mutex_unlock(&session->rec_mutex);
	/* FIXME Simulate a "hangup" coming from the browser */
	janus_refcount_increase(&session->ref);
	janus_sip_message *msg = g_malloc0(sizeof(janus_sip_message));
	if(msg == NULL) {
		JANUS_LOG(LOG_FATAL, "Memory error!\n");
		return;
	}
	msg->handle = handle;
	msg->message = json_pack("{ss}", "request", "hangup");
	msg->transaction = NULL;
	msg->jsep = NULL;
	g_async_queue_push(messages, msg);
}

/* Thread to handle incoming messages */
static void *janus_sip_handler(void *data) {
	JANUS_LOG(LOG_VERB, "Joining SIP handler thread\n");
	janus_sip_message *msg = NULL;
	int error_code = 0;
	char error_cause[512];
	json_t *root = NULL;
	while(g_atomic_int_get(&initialized) && !g_atomic_int_get(&stopping)) {
		msg = g_async_queue_pop(messages);
		if(msg == NULL)
			continue;
		if(msg == &exit_message)
			break;
		if(msg->handle == NULL) {
			janus_sip_message_free(msg);
			continue;
		}
		janus_sip_session *session = NULL;
		janus_mutex_lock(&sessions_mutex);
		if(g_hash_table_lookup(sessions, msg->handle) != NULL ) {
			session = (janus_sip_session *)msg->handle->plugin_handle;
		}
		janus_mutex_unlock(&sessions_mutex);
		if(!session) {
			JANUS_LOG(LOG_ERR, "No session associated with this handle...\n");
			janus_sip_message_free(msg);
			continue;
		}
		if(g_atomic_int_get(&session->destroyed)) {
			janus_sip_message_free(msg);
			continue;
		}
		/* Handle request */
		error_code = 0;
		root = msg->message;
		if(msg->message == NULL) {
			JANUS_LOG(LOG_ERR, "No message??\n");
			error_code = JANUS_SIP_ERROR_NO_MESSAGE;
			g_snprintf(error_cause, 512, "%s", "No message??");
			goto error;
		}
		if(!json_is_object(root)) {
			JANUS_LOG(LOG_ERR, "JSON error: not an object\n");
			error_code = JANUS_SIP_ERROR_INVALID_JSON;
			g_snprintf(error_cause, 512, "JSON error: not an object");
			goto error;
		}
		JANUS_VALIDATE_JSON_OBJECT(root, request_parameters,
			error_code, error_cause, TRUE,
			JANUS_SIP_ERROR_MISSING_ELEMENT, JANUS_SIP_ERROR_INVALID_ELEMENT);
		if(error_code != 0)
			goto error;
		json_t *request = json_object_get(root, "request");
		const char *request_text = json_string_value(request);
		json_t *result = NULL;

		if(!strcasecmp(request_text, "register")) {
			/* Send a REGISTER */
			if(session->account.registration_status > janus_sip_registration_status_unregistered) {
				JANUS_LOG(LOG_ERR, "Already registered (%s)\n", session->account.username);
				error_code = JANUS_SIP_ERROR_ALREADY_REGISTERED;
				g_snprintf(error_cause, 512, "Already registered (%s)", session->account.username);
				goto error;
			}

			/* Cleanup old values */
			if(session->account.identity != NULL) {
				g_hash_table_remove(identities, session->account.identity);
				g_free(session->account.identity);
			}
			session->account.identity = NULL;
			session->account.sips = TRUE;
			g_free(session->account.username);
			session->account.username = NULL;
			g_free(session->account.authuser);
			session->account.authuser = NULL;
			g_free(session->account.display_name);
			session->account.display_name = NULL;
			g_free(session->account.secret);
			session->account.secret = NULL;
			session->account.secret_type = janus_sip_secret_type_unknown;
			g_free(session->account.proxy);
			session->account.proxy = NULL;
			g_free(session->account.user_agent);
			session->account.user_agent = NULL;
			session->account.registration_status = janus_sip_registration_status_unregistered;

			gboolean guest = FALSE;
			JANUS_VALIDATE_JSON_OBJECT(root, register_parameters,
				error_code, error_cause, TRUE,
				JANUS_SIP_ERROR_MISSING_ELEMENT, JANUS_SIP_ERROR_INVALID_ELEMENT);
			if(error_code != 0)
				goto error;
			json_t *type = json_object_get(root, "type");
			if(type != NULL) {
				const char *type_text = json_string_value(type);
				if(!strcmp(type_text, "guest")) {
					JANUS_LOG(LOG_INFO, "Registering as a guest\n");
					guest = TRUE;
				} else {
					JANUS_LOG(LOG_WARN, "Unknown type '%s', ignoring...\n", type_text);
				}
			}

			gboolean send_register = TRUE;
			json_t *do_register = json_object_get(root, "send_register");
			if(do_register != NULL) {
				if(guest) {
					JANUS_LOG(LOG_ERR, "Conflicting elements: send_register cannot be true if guest is true\n");
					error_code = JANUS_SIP_ERROR_INVALID_ELEMENT;
					g_snprintf(error_cause, 512, "Conflicting elements: send_register cannot be true if guest is true");
					goto error;
				}
				send_register = json_is_true(do_register);
			}

			gboolean sips = TRUE;
			json_t *do_sips = json_object_get(root, "sips");
			if(do_sips != NULL) {
				sips = json_is_true(do_sips);
			}

			/* Parse address */
			json_t *proxy = json_object_get(root, "proxy");
			const char *proxy_text = NULL;

			if (proxy && !json_is_null(proxy)) {
				/* Has to be validated separately because it could be null */
				JANUS_VALIDATE_JSON_OBJECT(root, proxy_parameters,
					error_code, error_cause, TRUE,
					JANUS_SIP_ERROR_MISSING_ELEMENT, JANUS_SIP_ERROR_INVALID_ELEMENT);
				if(error_code != 0)
					goto error;
				proxy_text = json_string_value(proxy);
				janus_sip_uri_t proxy_uri;
				if (janus_sip_parse_proxy_uri(&proxy_uri, proxy_text) < 0) {
					JANUS_LOG(LOG_ERR, "Invalid proxy address %s\n", proxy_text);
					error_code = JANUS_SIP_ERROR_INVALID_ADDRESS;
					g_snprintf(error_cause, 512, "Invalid proxy address %s\n", proxy_text);
					goto error;
				}
			}

			/* Parse register TTL */
			int ttl = register_ttl;
			json_t *reg_ttl = json_object_get(root, "register_ttl");
			if (reg_ttl && json_is_integer(reg_ttl))
				ttl = json_integer_value(reg_ttl);
			if (ttl <= 0)
				ttl = JANUS_DEFAULT_REGISTER_TTL;

			/* Parse display name */
			const char* display_name_text = NULL;
			json_t *display_name = json_object_get(root, "display_name");
			if (display_name && json_is_string(display_name))
				display_name_text = json_string_value(display_name);

			/* Parse user agent */
			const char* user_agent_text = NULL;
			json_t *user_agent = json_object_get(root, "user_agent");
			if (user_agent && json_is_string(user_agent))
				user_agent_text = json_string_value(user_agent);

			/* Now the user part, if needed */
			json_t *username = json_object_get(root, "username");
			if(!guest && !username) {
				/* The username is mandatory if we're not registering as guests */
				JANUS_LOG(LOG_ERR, "Missing element (username)\n");
				error_code = JANUS_SIP_ERROR_MISSING_ELEMENT;
				g_snprintf(error_cause, 512, "Missing element (username)");
				goto error;
			}
			const char *username_text = NULL;
			janus_sip_uri_t username_uri;
			char user_id[256];
			if(username) {
				/* Parse address */
				username_text = json_string_value(username);
				if (janus_sip_parse_uri(&username_uri, username_text) < 0) {
					JANUS_LOG(LOG_ERR, "Invalid user address %s\n", username_text);
					error_code = JANUS_SIP_ERROR_INVALID_ADDRESS;
					g_snprintf(error_cause, 512, "Invalid user address %s\n", username_text);
					goto error;
				}
				g_strlcpy(user_id, username_uri.url->url_user, sizeof(user_id));
			}
			if(guest) {
				/* Not needed, we can stop here: just pick a random username if it wasn't provided and say we're registered */
				if(!username)
					g_snprintf(user_id, 255, "janus-sip-%"SCNu32"", janus_random_uint32());
				JANUS_LOG(LOG_INFO, "Guest will have username %s\n", user_id);
				send_register = FALSE;
			} else {
				json_t *secret = json_object_get(root, "secret");
				json_t *ha1_secret = json_object_get(root, "ha1_secret");
				json_t *authuser = json_object_get(root, "authuser");
				if(!secret && !ha1_secret) {
					JANUS_LOG(LOG_ERR, "Missing element (secret or ha1_secret)\n");
					error_code = JANUS_SIP_ERROR_MISSING_ELEMENT;
					g_snprintf(error_cause, 512, "Missing element (secret or ha1_secret)");
					goto error;
				}
				if(secret && ha1_secret) {
					JANUS_LOG(LOG_ERR, "Conflicting elements specified (secret and ha1_secret)\n");
					error_code = JANUS_SIP_ERROR_INVALID_ELEMENT;
					g_snprintf(error_cause, 512, "Conflicting elements specified (secret and ha1_secret)");
					goto error;
				}
				const char *secret_text;
				if(secret) {
					secret_text = json_string_value(secret);
					session->account.secret = g_strdup(secret_text);
					session->account.secret_type = janus_sip_secret_type_plaintext;
				} else {
					secret_text = json_string_value(ha1_secret);
					session->account.secret = g_strdup(secret_text);
					session->account.secret_type = janus_sip_secret_type_hashed;
				}
				if (authuser) {
					const char *authuser_text;
					authuser_text = json_string_value(authuser);
					session->account.authuser = g_strdup(authuser_text);
				} else {
					session->account.authuser = g_strdup(user_id);
				}
				/* Got the values, try registering now */
				JANUS_LOG(LOG_VERB, "Registering user %s (secret %s) @ %s through %s\n",
					username_text, secret_text, username_uri.url->url_host, proxy_text != NULL ? proxy_text : "(null)");
			}

			session->account.identity = g_strdup(username_text);
			g_hash_table_insert(identities, session->account.identity, session);
			session->account.sips = sips;
			session->account.username = g_strdup(user_id);
			if (display_name_text) {
				session->account.display_name = g_strdup(display_name_text);
			}
			if (user_agent_text) {
				session->account.user_agent = g_strdup(user_agent_text);
			}
			if (proxy_text) {
				session->account.proxy = g_strdup(proxy_text);
			}

			session->account.registration_status = janus_sip_registration_status_registering;
			if(session->stack == NULL) {
				/* Start the thread first */
				GError *error = NULL;
				char tname[16];
				g_snprintf(tname, sizeof(tname), "sip %s", session->account.username);
				g_thread_try_new(tname, janus_sip_sofia_thread, session, &error);
				if(error != NULL) {
					JANUS_LOG(LOG_ERR, "Got error %d (%s) trying to launch the SIP Sofia thread...\n", error->code, error->message ? error->message : "??");
					error_code = JANUS_SIP_ERROR_UNKNOWN_ERROR;
					g_snprintf(error_cause, 512, "Got error %d (%s) trying to launch the SIP Sofia thread", error->code, error->message ? error->message : "??");
					goto error;
				}
				long int timeout = 0;
				while(session->stack == NULL || session->stack->s_nua == NULL) {
					g_usleep(100000);
					timeout += 100000;
					if(timeout >= 2000000) {
						break;
					}
				}
				if(timeout >= 2000000) {
					JANUS_LOG(LOG_ERR, "Two seconds passed and still no NUA, problems with the thread?\n");
					error_code = JANUS_SIP_ERROR_UNKNOWN_ERROR;
					g_snprintf(error_cause, 512, "Two seconds passed and still no NUA, problems with the thread?");
					goto error;
				}
			}
			if(session->stack->s_nh_r != NULL) {
				nua_handle_destroy(session->stack->s_nh_r);
				session->stack->s_nh_r = NULL;
			}

			if (send_register) {
				session->stack->s_nh_r = nua_handle(session->stack->s_nua, session, TAG_END());
				if(session->stack->s_nh_r == NULL) {
					JANUS_LOG(LOG_ERR, "NUA Handle for REGISTER still null??\n");
					error_code = JANUS_SIP_ERROR_LIBSOFIA_ERROR;
					g_snprintf(error_cause, 512, "Invalid NUA Handle");
					goto error;
				}
				char ttl_text[20];
				g_snprintf(ttl_text, sizeof(ttl_text), "%d", ttl);
				/* Send the REGISTER */
				nua_register(session->stack->s_nh_r,
					NUTAG_M_USERNAME(session->account.username),
					SIPTAG_FROM_STR(username_text),
					SIPTAG_TO_STR(username_text),
					SIPTAG_EXPIRES_STR(ttl_text),
					NUTAG_PROXY(proxy_text),
					TAG_END());
				result = json_object();
				json_object_set_new(result, "event", json_string("registering"));
			} else {
				JANUS_LOG(LOG_VERB, "Not sending a SIP REGISTER: either send_register was set to false or guest mode was enabled\n");
				session->account.registration_status = janus_sip_registration_status_disabled;
				result = json_object();
				json_object_set_new(result, "event", json_string("registered"));
				json_object_set_new(result, "username", json_string(session->account.username));
				json_object_set_new(result, "register_sent", json_false());
				/* Also notify event handlers */
				if(notify_events && gateway->events_is_enabled()) {
					json_t *info = json_object();
					json_object_set_new(info, "event", json_string("registered"));
					json_object_set_new(info, "identity", json_string(session->account.identity));
					json_object_set_new(info, "type", json_string("guest"));
					gateway->notify_event(&janus_sip_plugin, session->handle, info);
				}
			}
		} else if(!strcasecmp(request_text, "call")) {
			/* Call another peer */
			if(session->stack == NULL) {
				JANUS_LOG(LOG_ERR, "Wrong state (register first)\n");
				error_code = JANUS_SIP_ERROR_WRONG_STATE;
				g_snprintf(error_cause, 512, "Wrong state (register first)");
				goto error;
			}
			if(session->status >= janus_sip_call_status_inviting) {
				JANUS_LOG(LOG_ERR, "Wrong state (already in a call? status=%s)\n", janus_sip_call_status_string(session->status));
				error_code = JANUS_SIP_ERROR_WRONG_STATE;
				g_snprintf(error_cause, 512, "Wrong state (already in a call? status=%s)", janus_sip_call_status_string(session->status));
				goto error;
			}
			JANUS_VALIDATE_JSON_OBJECT(root, call_parameters,
				error_code, error_cause, TRUE,
				JANUS_SIP_ERROR_MISSING_ELEMENT, JANUS_SIP_ERROR_INVALID_ELEMENT);
			if(error_code != 0)
				goto error;
			json_t *uri = json_object_get(root, "uri");
			/* Check if we need to ACK manually (e.g., for the Record-Route hack) */
			json_t *autoack = json_object_get(root, "autoack");
			gboolean do_autoack = autoack ? json_is_true(autoack) : TRUE;
			/* Check if the INVITE needs to be enriched with custom headers */
			char custom_headers[2048];
			custom_headers[0] = '\0';
			json_t *headers = json_object_get(root, "headers");
			if(headers) {
				if(json_object_size(headers) > 0) {
					/* Parse custom headers */
					const char *key = NULL;
					json_t *value = NULL;
					void *iter = json_object_iter(headers);
					while(iter != NULL) {
						key = json_object_iter_key(iter);
						value = json_object_get(headers, key);
						if(value == NULL || !json_is_string(value)) {
							JANUS_LOG(LOG_WARN, "Skipping header '%s': value is not a string\n", key);
							iter = json_object_iter_next(headers, iter);
							continue;
						}
						char h[255];
						g_snprintf(h, 255, "%s: %s\r\n", key, json_string_value(value));
						JANUS_LOG(LOG_VERB, "Adding custom header, %s", h);
						g_strlcat(custom_headers, h, 2048);
						iter = json_object_iter_next(headers, iter);
					}
				}
			}
			/* SDES-SRTP is disabled by default, let's see if we need to enable it */
			gboolean offer_srtp = FALSE, require_srtp = FALSE;
			json_t *srtp = json_object_get(root, "srtp");
			if(srtp) {
				const char *srtp_text = json_string_value(srtp);
				if(!strcasecmp(srtp_text, "sdes_optional")) {
					/* Negotiate SDES, but make it optional */
					offer_srtp = TRUE;
				} else if(!strcasecmp(srtp_text, "sdes_mandatory")) {
					/* Negotiate SDES, and require it */
					offer_srtp = TRUE;
					require_srtp = TRUE;
				} else {
					JANUS_LOG(LOG_ERR, "Invalid element (srtp can only be sdes_optional or sdes_mandatory)\n");
					error_code = JANUS_SIP_ERROR_INVALID_ELEMENT;
					g_snprintf(error_cause, 512, "Invalid element (srtp can only be sdes_optional or sdes_mandatory)");
					goto error;
				}
			}
			/* Parse address */
			const char *uri_text = json_string_value(uri);
			janus_sip_uri_t target_uri;
			if (janus_sip_parse_uri(&target_uri, uri_text) < 0) {
				JANUS_LOG(LOG_ERR, "Invalid user address %s\n", uri_text);
				error_code = JANUS_SIP_ERROR_INVALID_ADDRESS;
				g_snprintf(error_cause, 512, "Invalid user address %s\n", uri_text);
				goto error;
			}
			/* Any SDP to handle? if not, something's wrong */
			const char *msg_sdp_type = json_string_value(json_object_get(msg->jsep, "type"));
			const char *msg_sdp = json_string_value(json_object_get(msg->jsep, "sdp"));
			if(!msg_sdp) {
				JANUS_LOG(LOG_ERR, "Missing SDP\n");
				error_code = JANUS_SIP_ERROR_MISSING_SDP;
				g_snprintf(error_cause, 512, "Missing SDP");
				goto error;
			}
			if(strstr(msg_sdp, "m=application")) {
				JANUS_LOG(LOG_ERR, "The SIP plugin does not support DataChannels\n");
				error_code = JANUS_SIP_ERROR_MISSING_SDP;
				g_snprintf(error_cause, 512, "The SIP plugin does not support DataChannels");
				goto error;
			}
			JANUS_LOG(LOG_VERB, "%s is calling %s\n", session->account.username, uri_text);
			JANUS_LOG(LOG_VERB, "This is involving a negotiation (%s) as well:\n%s\n", msg_sdp_type, msg_sdp);
			/* Clean up SRTP stuff from before first, in case it's still needed */
			janus_sip_srtp_cleanup(session);
			session->media.require_srtp = require_srtp;
			session->media.has_srtp_local = offer_srtp;
			if(offer_srtp) {
				JANUS_LOG(LOG_VERB, "Going to negotiate SDES-SRTP (%s)...\n", require_srtp ? "mandatory" : "optional");
			}
			/* Parse the SDP we got, manipulate some things, and generate a new one */
			char sdperror[100];
			janus_sdp *parsed_sdp = janus_sdp_parse(msg_sdp, sdperror, sizeof(sdperror));
			if(!parsed_sdp) {
				JANUS_LOG(LOG_ERR, "Error parsing SDP: %s\n", sdperror);
				error_code = JANUS_SIP_ERROR_MISSING_SDP;
				g_snprintf(error_cause, 512, "Error parsing SDP: %s", sdperror);
				goto error;
			}
			/* Allocate RTP ports and merge them with the anonymized SDP */
			if(strstr(msg_sdp, "m=audio") && !strstr(msg_sdp, "m=audio 0")) {
				JANUS_LOG(LOG_VERB, "Going to negotiate audio...\n");
				session->media.has_audio = 1;	/* FIXME Maybe we need a better way to signal this */
			}
			if(strstr(msg_sdp, "m=video") && !strstr(msg_sdp, "m=video 0")) {
				JANUS_LOG(LOG_VERB, "Going to negotiate video...\n");
				session->media.has_video = 1;	/* FIXME Maybe we need a better way to signal this */
			}
			if(janus_sip_allocate_local_ports(session) < 0) {
				JANUS_LOG(LOG_ERR, "Could not allocate RTP/RTCP ports\n");
				janus_sdp_free(parsed_sdp);
				error_code = JANUS_SIP_ERROR_IO_ERROR;
				g_snprintf(error_cause, 512, "Could not allocate RTP/RTCP ports");
				goto error;
			}
			char *sdp = janus_sip_sdp_manipulate(session, parsed_sdp, FALSE);
			if(sdp == NULL) {
				JANUS_LOG(LOG_ERR, "Could not allocate RTP/RTCP ports\n");
				janus_sdp_free(parsed_sdp);
				error_code = JANUS_SIP_ERROR_IO_ERROR;
				g_snprintf(error_cause, 512, "Could not allocate RTP/RTCP ports");
				goto error;
			}
			/* Take note of the SDP (may be useful for UPDATEs or re-INVITEs) */
			janus_sdp_free(session->sdp);
			session->sdp = parsed_sdp;
			JANUS_LOG(LOG_VERB, "Prepared SDP for INVITE:\n%s", sdp);
			/* Prepare the From header */
			char from_hdr[1024];
			if (session->account.display_name) {
				g_snprintf(from_hdr, sizeof(from_hdr), "\"%s\" <%s>", session->account.display_name, session->account.identity);
			} else {
				g_snprintf(from_hdr, sizeof(from_hdr), "%s", session->account.identity);
			}
			/* Prepare the stack */
			if(session->stack->s_nh_i != NULL)
				nua_handle_destroy(session->stack->s_nh_i);
			session->stack->s_nh_i = nua_handle(session->stack->s_nua, session, TAG_END());
			if(session->stack->s_nh_i == NULL) {
				JANUS_LOG(LOG_WARN, "NUA Handle for INVITE still null??\n");
				g_free(sdp);
				session->sdp = NULL;
				janus_sdp_free(parsed_sdp);
				error_code = JANUS_SIP_ERROR_LIBSOFIA_ERROR;
				g_snprintf(error_cause, 512, "Invalid NUA Handle");
				goto error;
			}
			g_atomic_int_set(&session->hangingup, 0);
			session->status = janus_sip_call_status_inviting;
			/* Create a random call-id */
			char callid[24];
			janus_sip_random_string(24, (char *)&callid);
			/* Also notify event handlers */
			if(notify_events && gateway->events_is_enabled()) {
				json_t *info = json_object();
				json_object_set_new(info, "event", json_string("calling"));
				json_object_set_new(info, "callee", json_string(uri_text));
				json_object_set_new(info, "call-id", json_string(callid));
				json_object_set_new(info, "sdp", json_string(sdp));
				gateway->notify_event(&janus_sip_plugin, session->handle, info);
			}
			/* Send INVITE */
			session->callee = g_strdup(uri_text);
			session->callid = g_strdup(callid);
			g_hash_table_insert(callids, session->callid, session);
			session->media.autoack = do_autoack;
			nua_invite(session->stack->s_nh_i,
				SIPTAG_FROM_STR(from_hdr),
				SIPTAG_TO_STR(uri_text),
				SIPTAG_CALL_ID_STR(callid),
				SOATAG_USER_SDP_STR(sdp),
				NUTAG_PROXY(session->account.proxy),
				TAG_IF(strlen(custom_headers) > 0, SIPTAG_HEADER_STR(custom_headers)),
				NUTAG_AUTOANSWER(0),
				NUTAG_AUTOACK(do_autoack),
				TAG_END());
			g_free(sdp);
			session->callee = g_strdup(uri_text);
			g_free(session->transaction);
			session->transaction = msg->transaction ? g_strdup(msg->transaction) : NULL;
			/* Send an ack back */
			result = json_object();
			json_object_set_new(result, "event", json_string("calling"));
		} else if(!strcasecmp(request_text, "accept")) {
			if(session->status != janus_sip_call_status_invited) {
				JANUS_LOG(LOG_ERR, "Wrong state (not invited? status=%s)\n", janus_sip_call_status_string(session->status));
				error_code = JANUS_SIP_ERROR_WRONG_STATE;
				g_snprintf(error_cause, 512, "Wrong state (not invited? status=%s)", janus_sip_call_status_string(session->status));
				goto error;
			}
			if(session->callee == NULL) {
				JANUS_LOG(LOG_ERR, "Wrong state (no caller?)\n");
				error_code = JANUS_SIP_ERROR_WRONG_STATE;
				g_snprintf(error_cause, 512, "Wrong state (no caller?)");
				goto error;
			}
			JANUS_VALIDATE_JSON_OBJECT(root, accept_parameters,
				error_code, error_cause, TRUE,
				JANUS_SIP_ERROR_MISSING_ELEMENT, JANUS_SIP_ERROR_INVALID_ELEMENT);
			if(error_code != 0)
				goto error;
			json_t *srtp = json_object_get(root, "srtp");
			gboolean answer_srtp = FALSE;
			if(srtp) {
				const char *srtp_text = json_string_value(srtp);
				if(!strcasecmp(srtp_text, "sdes_optional")) {
					/* Negotiate SDES, but make it optional */
					answer_srtp = TRUE;
				} else if(!strcasecmp(srtp_text, "sdes_mandatory")) {
					/* Negotiate SDES, and require it */
					answer_srtp = TRUE;
					session->media.require_srtp = TRUE;
				} else {
					JANUS_LOG(LOG_ERR, "Invalid element (srtp can only be sdes_optional or sdes_mandatory)\n");
					error_code = JANUS_SIP_ERROR_INVALID_ELEMENT;
					g_snprintf(error_cause, 512, "Invalid element (srtp can only be sdes_optional or sdes_mandatory)");
					goto error;
				}
			}
			if(session->media.require_srtp && !session->media.has_srtp_remote) {
				JANUS_LOG(LOG_ERR, "Can't accept the call: SDES-SRTP required, but caller didn't offer it\n");
				error_code = JANUS_SIP_ERROR_TOO_STRICT;
				g_snprintf(error_cause, 512, "Can't accept the call: SDES-SRTP required, but caller didn't offer it");
				goto error;
			}
			answer_srtp = answer_srtp || session->media.has_srtp_remote;
			/* Any SDP to handle? if not, something's wrong */
			const char *msg_sdp_type = json_string_value(json_object_get(msg->jsep, "type"));
			const char *msg_sdp = json_string_value(json_object_get(msg->jsep, "sdp"));
			if(!msg_sdp) {
				JANUS_LOG(LOG_ERR, "Missing SDP\n");
				error_code = JANUS_SIP_ERROR_MISSING_SDP;
				g_snprintf(error_cause, 512, "Missing SDP");
				goto error;
			}
			/* Accept a call from another peer */
			JANUS_LOG(LOG_VERB, "We're accepting the call from %s\n", session->callee);
			JANUS_LOG(LOG_VERB, "This is involving a negotiation (%s) as well:\n%s\n", msg_sdp_type, msg_sdp);
			session->media.has_srtp_local = answer_srtp;
			if(answer_srtp) {
				JANUS_LOG(LOG_VERB, "Going to negotiate SDES-SRTP (%s)...\n", session->media.require_srtp ? "mandatory" : "optional");
			}
			/* Parse the SDP we got, manipulate some things, and generate a new one */
			char sdperror[100];
			janus_sdp *parsed_sdp = janus_sdp_parse(msg_sdp, sdperror, sizeof(sdperror));
			if(!parsed_sdp) {
				JANUS_LOG(LOG_ERR, "Error parsing SDP: %s\n", sdperror);
				error_code = JANUS_SIP_ERROR_MISSING_SDP;
				g_snprintf(error_cause, 512, "Error parsing SDP: %s", sdperror);
				goto error;
			}
			/* Allocate RTP ports and merge them with the anonymized SDP */
			if(strstr(msg_sdp, "m=audio") && !strstr(msg_sdp, "m=audio 0")) {
				JANUS_LOG(LOG_VERB, "Going to negotiate audio...\n");
				session->media.has_audio = 1;	/* FIXME Maybe we need a better way to signal this */
			}
			if(strstr(msg_sdp, "m=video") && !strstr(msg_sdp, "m=video 0")) {
				JANUS_LOG(LOG_VERB, "Going to negotiate video...\n");
				session->media.has_video = 1;	/* FIXME Maybe we need a better way to signal this */
			}
			if(janus_sip_allocate_local_ports(session) < 0) {
				JANUS_LOG(LOG_ERR, "Could not allocate RTP/RTCP ports\n");
				janus_sdp_free(parsed_sdp);
				error_code = JANUS_SIP_ERROR_IO_ERROR;
				g_snprintf(error_cause, 512, "Could not allocate RTP/RTCP ports");
				goto error;
			}
			char *sdp = janus_sip_sdp_manipulate(session, parsed_sdp, TRUE);
			if(sdp == NULL) {
				JANUS_LOG(LOG_ERR, "Could not allocate RTP/RTCP ports\n");
				janus_sdp_free(parsed_sdp);
				error_code = JANUS_SIP_ERROR_IO_ERROR;
				g_snprintf(error_cause, 512, "Could not allocate RTP/RTCP ports");
				goto error;
			}
			if(session->media.audio_pt > -1) {
				session->media.audio_pt_name = janus_get_codec_from_pt(sdp, session->media.audio_pt);
				JANUS_LOG(LOG_VERB, "Detected audio codec: %d (%s)\n", session->media.audio_pt, session->media.audio_pt_name);
			}
			if(session->media.video_pt > -1) {
				session->media.video_pt_name = janus_get_codec_from_pt(sdp, session->media.video_pt);
				JANUS_LOG(LOG_VERB, "Detected video codec: %d (%s)\n", session->media.video_pt, session->media.video_pt_name);
			}
			/* Take note of the SDP (may be useful for UPDATEs or re-INVITEs) */
			janus_sdp_free(session->sdp);
			session->sdp = parsed_sdp;
			JANUS_LOG(LOG_VERB, "Prepared SDP for 200 OK:\n%s", sdp);
			/* Also notify event handlers */
			if(notify_events && gateway->events_is_enabled()) {
				json_t *info = json_object();
				json_object_set_new(info, "event", json_string("accepted"));
				if(session->callid)
					json_object_set_new(info, "call-id", json_string(session->callid));
				gateway->notify_event(&janus_sip_plugin, session->handle, info);
			}
			/* Send 200 OK */
			g_atomic_int_set(&session->hangingup, 0);
			session->status = janus_sip_call_status_incall;
			if(session->stack->s_nh_i == NULL) {
				JANUS_LOG(LOG_WARN, "NUA Handle for 200 OK still null??\n");
			}
			nua_respond(session->stack->s_nh_i,
				200, sip_status_phrase(200),
				SOATAG_USER_SDP_STR(sdp),
				NUTAG_AUTOANSWER(0),
				TAG_END());
			g_free(sdp);
			/* Send an ack back */
			result = json_object();
			json_object_set_new(result, "event", json_string("accepted"));
			/* Start the media */
			session->media.ready = 1;	/* FIXME Maybe we need a better way to signal this */
			GError *error = NULL;
			char tname[16];
			g_snprintf(tname, sizeof(tname), "siprtp %s", session->account.username);
			g_thread_try_new(tname, janus_sip_relay_thread, session, &error);
			if(error != NULL) {
				JANUS_LOG(LOG_ERR, "Got error %d (%s) trying to launch the RTP/RTCP thread...\n", error->code, error->message ? error->message : "??");
			}
		} else if(!strcasecmp(request_text, "decline")) {
			/* Reject an incoming call */
			if(session->status != janus_sip_call_status_invited) {
				JANUS_LOG(LOG_ERR, "Wrong state (not invited? status=%s)\n", janus_sip_call_status_string(session->status));
				/* Ignore */
				janus_sip_message_free(msg);
				continue;
				//~ g_snprintf(error_cause, 512, "Wrong state (not in a call?)");
				//~ goto error;
			}
			if(session->callee == NULL) {
				JANUS_LOG(LOG_ERR, "Wrong state (no callee?)\n");
				error_code = JANUS_SIP_ERROR_WRONG_STATE;
				g_snprintf(error_cause, 512, "Wrong state (no callee?)");
				goto error;
			}
			session->status = janus_sip_call_status_closing;
			if(session->stack->s_nh_i == NULL) {
				JANUS_LOG(LOG_WARN, "NUA Handle for 200 OK still null??\n");
			}
			int response_code = 486;
			json_t *code_json = json_object_get(root, "code");
			if (code_json && json_is_integer(code_json))
				response_code = json_integer_value(code_json);
			if (response_code <= 399) {
				JANUS_LOG(LOG_WARN, "Invalid SIP response code specified, using 486 to decline call\n");
				response_code = 486;
			}
			nua_respond(session->stack->s_nh_i, response_code, sip_status_phrase(response_code), TAG_END());
			/* Also notify event handlers */
			if(notify_events && gateway->events_is_enabled()) {
				json_t *info = json_object();
				json_object_set_new(info, "event", json_string("declined"));
				json_object_set_new(info, "callee", json_string(session->callee));
				if(session->callid)
					json_object_set_new(info, "call-id", json_string(session->callid));
				json_object_set_new(info, "code", json_integer(response_code));
				gateway->notify_event(&janus_sip_plugin, session->handle, info);
			}
			g_free(session->callee);
			session->callee = NULL;
			/* Notify the operation */
			result = json_object();
			json_object_set_new(result, "event", json_string("declining"));
			json_object_set_new(result, "code", json_integer(response_code));
		} else if(!strcasecmp(request_text, "hangup")) {
			/* Hangup an ongoing call */
			if(!(session->status == janus_sip_call_status_inviting || session->status == janus_sip_call_status_incall)) {
				JANUS_LOG(LOG_ERR, "Wrong state (not in a call? status=%s)\n", janus_sip_call_status_string(session->status));
				/* Ignore */
				janus_sip_message_free(msg);
				continue;
				//~ g_snprintf(error_cause, 512, "Wrong state (not in a call?)");
				//~ goto error;
			}
			if(session->callee == NULL) {
				JANUS_LOG(LOG_ERR, "Wrong state (no callee?)\n");
				error_code = JANUS_SIP_ERROR_WRONG_STATE;
				g_snprintf(error_cause, 512, "Wrong state (no callee?)");
				goto error;
			}
			session->status = janus_sip_call_status_closing;
			nua_bye(session->stack->s_nh_i, TAG_END());
			g_free(session->callee);
			session->callee = NULL;
			/* Notify the operation */
			result = json_object();
			json_object_set_new(result, "event", json_string("hangingup"));
		} else if(!strcasecmp(request_text, "recording")) {
			/* Start or stop recording */
			if(!(session->status == janus_sip_call_status_inviting || session->status == janus_sip_call_status_incall)) {
				JANUS_LOG(LOG_ERR, "Wrong state (not in a call? status=%s)\n", janus_sip_call_status_string(session->status));
				g_snprintf(error_cause, 512, "Wrong state (not in a call?)");
				goto error;
			}
			if(session->callee == NULL) {
				JANUS_LOG(LOG_ERR, "Wrong state (no callee?)\n");
				error_code = JANUS_SIP_ERROR_WRONG_STATE;
				g_snprintf(error_cause, 512, "Wrong state (no callee?)");
				goto error;
			}
			JANUS_VALIDATE_JSON_OBJECT(root, recording_parameters,
				error_code, error_cause, TRUE,
				JANUS_SIP_ERROR_MISSING_ELEMENT, JANUS_SIP_ERROR_INVALID_ELEMENT);
			if(error_code != 0)
				goto error;
			json_t *action = json_object_get(root, "action");
			const char *action_text = json_string_value(action);
			if(strcasecmp(action_text, "start") && strcasecmp(action_text, "stop")) {
				JANUS_LOG(LOG_ERR, "Invalid action (should be start|stop)\n");
				error_code = JANUS_SIP_ERROR_INVALID_ELEMENT;
				g_snprintf(error_cause, 512, "Invalid action (should be start|stop)");
				goto error;
			}
			gboolean record_audio = FALSE, record_video = FALSE,	/* No media is recorded by default */
				record_peer_audio = FALSE, record_peer_video = FALSE;
			json_t *audio = json_object_get(root, "audio");
			record_audio = audio ? json_is_true(audio) : FALSE;
			json_t *video = json_object_get(root, "video");
			record_video = video ? json_is_true(video) : FALSE;
			json_t *peer_audio = json_object_get(root, "peer_audio");
			record_peer_audio = peer_audio ? json_is_true(peer_audio) : FALSE;
			json_t *peer_video = json_object_get(root, "peer_video");
			record_peer_video = peer_video ? json_is_true(peer_video) : FALSE;
			if(!record_audio && !record_video && !record_peer_audio && !record_peer_video) {
				JANUS_LOG(LOG_ERR, "Invalid request (at least one of audio, video, peer_audio and peer_video should be true)\n");
				error_code = JANUS_SIP_ERROR_RECORDING_ERROR;
				g_snprintf(error_cause, 512, "Invalid request (at least one of audio, video, peer_audio and peer_video should be true)");
				goto error;
			}
			json_t *recfile = json_object_get(root, "filename");
			const char *recording_base = json_string_value(recfile);
			janus_mutex_lock(&session->rec_mutex);
			if(!strcasecmp(action_text, "start")) {
				/* Start recording something */
				char filename[255];
				gint64 now = janus_get_real_time();
				if(record_peer_audio || record_peer_video) {
					JANUS_LOG(LOG_INFO, "Starting recording of peer's %s (user %s, call %s)\n",
						(record_peer_audio && record_peer_video ? "audio and video" : (record_peer_audio ? "audio" : "video")),
						session->account.username, session->transaction);
					/* Start recording this peer's audio and/or video */
					if(record_peer_audio) {
						memset(filename, 0, 255);
						if(recording_base) {
							/* Use the filename and path we have been provided */
							g_snprintf(filename, 255, "%s-peer-audio", recording_base);
							/* FIXME This only works if offer/answer happened */
							session->arc_peer = janus_recorder_create(NULL, session->media.audio_pt_name, filename);
							if(session->arc_peer == NULL) {
								/* FIXME We should notify the fact the recorder could not be created */
								JANUS_LOG(LOG_ERR, "Couldn't open an audio recording file for this peer!\n");
							}
						} else {
							/* Build a filename */
							g_snprintf(filename, 255, "sip-%s-%s-%"SCNi64"-peer-audio",
								session->account.username ? session->account.username : "unknown",
								session->transaction ? session->transaction : "unknown",
								now);
							/* FIXME This only works if offer/answer happened */
							session->arc_peer = janus_recorder_create(NULL, session->media.audio_pt_name, filename);
							if(session->arc_peer == NULL) {
								/* FIXME We should notify the fact the recorder could not be created */
								JANUS_LOG(LOG_ERR, "Couldn't open an audio recording file for this peer!\n");
							}
						}
					}
					if(record_peer_video) {
						memset(filename, 0, 255);
						if(recording_base) {
							/* Use the filename and path we have been provided */
							g_snprintf(filename, 255, "%s-peer-video", recording_base);
							/* FIXME This only works if offer/answer happened */
							session->vrc_peer = janus_recorder_create(NULL, session->media.video_pt_name, filename);
							if(session->vrc_peer == NULL) {
								/* FIXME We should notify the fact the recorder could not be created */
								JANUS_LOG(LOG_ERR, "Couldn't open an video recording file for this peer!\n");
							}
						} else {
							/* Build a filename */
							g_snprintf(filename, 255, "sip-%s-%s-%"SCNi64"-peer-video",
								session->account.username ? session->account.username : "unknown",
								session->transaction ? session->transaction : "unknown",
								now);
							/* FIXME This only works if offer/answer happened */
							session->vrc_peer = janus_recorder_create(NULL, session->media.video_pt_name, filename);
							if(session->vrc_peer == NULL) {
								/* FIXME We should notify the fact the recorder could not be created */
								JANUS_LOG(LOG_ERR, "Couldn't open an video recording file for this peer!\n");
							}
						}
						/* TODO We should send a FIR/PLI to this peer... */
					}
				}
				if(record_audio || record_video) {
					/* Start recording the user's audio and/or video */
					JANUS_LOG(LOG_INFO, "Starting recording of user's %s (user %s, call %s)\n",
						(record_audio && record_video ? "audio and video" : (record_audio ? "audio" : "video")),
						session->account.username, session->transaction);
					if(record_audio) {
						memset(filename, 0, 255);
						if(recording_base) {
							/* Use the filename and path we have been provided */
							g_snprintf(filename, 255, "%s-user-audio", recording_base);
							/* FIXME This only works if offer/answer happened */
							session->arc = janus_recorder_create(NULL, session->media.audio_pt_name, filename);
							if(session->arc == NULL) {
								/* FIXME We should notify the fact the recorder could not be created */
								JANUS_LOG(LOG_ERR, "Couldn't open an audio recording file for this peer!\n");
							}
						} else {
							/* Build a filename */
							g_snprintf(filename, 255, "sip-%s-%s-%"SCNi64"-own-audio",
								session->account.username ? session->account.username : "unknown",
								session->transaction ? session->transaction : "unknown",
								now);
							/* FIXME This only works if offer/answer happened */
							session->arc = janus_recorder_create(NULL, session->media.audio_pt_name, filename);
							if(session->arc == NULL) {
								/* FIXME We should notify the fact the recorder could not be created */
								JANUS_LOG(LOG_ERR, "Couldn't open an audio recording file for this peer!\n");
							}
						}
					}
					if(record_video) {
						memset(filename, 0, 255);
						if(recording_base) {
							/* Use the filename and path we have been provided */
							g_snprintf(filename, 255, "%s-user-video", recording_base);
							/* FIXME This only works if offer/answer happened */
							session->vrc = janus_recorder_create(NULL, session->media.video_pt_name, filename);
							if(session->vrc == NULL) {
								/* FIXME We should notify the fact the recorder could not be created */
								JANUS_LOG(LOG_ERR, "Couldn't open an video recording file for this user!\n");
							}
						} else {
							/* Build a filename */
							g_snprintf(filename, 255, "sip-%s-%s-%"SCNi64"-own-video",
								session->account.username ? session->account.username : "unknown",
								session->transaction ? session->transaction : "unknown",
								now);
							/* FIXME This only works if offer/answer happened */
							session->vrc = janus_recorder_create(NULL, session->media.video_pt_name, filename);
							if(session->vrc == NULL) {
								/* FIXME We should notify the fact the recorder could not be created */
								JANUS_LOG(LOG_ERR, "Couldn't open an video recording file for this user!\n");
							}
						}
						/* Send a PLI */
						JANUS_LOG(LOG_VERB, "Recording video, sending a PLI to kickstart it\n");
						char buf[12];
						memset(buf, 0, 12);
						janus_rtcp_pli((char *)&buf, 12);
						gateway->relay_rtcp(session->handle, 1, buf, 12);
					}
				}
			} else {
				/* Stop recording something: notice that this never returns an error, even when we were not recording anything */
				if(record_audio) {
					if(session->arc) {
						janus_recorder_close(session->arc);
						JANUS_LOG(LOG_INFO, "Closed user's audio recording %s\n", session->arc->filename ? session->arc->filename : "??");
						janus_recorder_free(session->arc);
					}
					session->arc = NULL;
				}
				if(record_video) {
					if(session->vrc) {
						janus_recorder_close(session->vrc);
						JANUS_LOG(LOG_INFO, "Closed user's video recording %s\n", session->vrc->filename ? session->vrc->filename : "??");
						janus_recorder_free(session->vrc);
					}
					session->vrc = NULL;
				}
				if(record_peer_audio) {
					if(session->arc_peer) {
						janus_recorder_close(session->arc_peer);
						JANUS_LOG(LOG_INFO, "Closed peer's audio recording %s\n", session->arc_peer->filename ? session->arc_peer->filename : "??");
						janus_recorder_free(session->arc_peer);
					}
					session->arc_peer = NULL;
				}
				if(record_peer_video) {
					if(session->vrc_peer) {
						janus_recorder_close(session->vrc_peer);
						JANUS_LOG(LOG_INFO, "Closed peer's video recording %s\n", session->vrc_peer->filename ? session->vrc_peer->filename : "??");
						janus_recorder_free(session->vrc_peer);
					}
					session->vrc_peer = NULL;
				}
			}
			janus_mutex_unlock(&session->rec_mutex);
			/* Notify the result */
			result = json_object();
			json_object_set_new(result, "event", json_string("recordingupdated"));
		} else if(!strcasecmp(request_text, "dtmf_info")) {
			/* Send DMTF tones using SIP INFO
			 * (https://tools.ietf.org/html/draft-kaplan-dispatch-info-dtmf-package-00)
			 */
			if(!(session->status == janus_sip_call_status_inviting || session->status == janus_sip_call_status_incall)) {
				JANUS_LOG(LOG_ERR, "Wrong state (not in a call? status=%s)\n", janus_sip_call_status_string(session->status));
				g_snprintf(error_cause, 512, "Wrong state (not in a call?)");
				goto error;
			}
			if(session->callee == NULL) {
				JANUS_LOG(LOG_ERR, "Wrong state (no callee?)\n");
				error_code = JANUS_SIP_ERROR_WRONG_STATE;
				g_snprintf(error_cause, 512, "Wrong state (no callee?)");
				goto error;
			}
			JANUS_VALIDATE_JSON_OBJECT(root, dtmf_info_parameters,
				error_code, error_cause, TRUE,
				JANUS_SIP_ERROR_MISSING_ELEMENT, JANUS_SIP_ERROR_INVALID_ELEMENT);
			if(error_code != 0)
				goto error;
			json_t *digit = json_object_get(root, "digit");
			const char *digit_text = json_string_value(digit);
			if(strlen(digit_text) != 1) {
				JANUS_LOG(LOG_ERR, "Invalid element (digit should be one character))\n");
				error_code = JANUS_SIP_ERROR_INVALID_ELEMENT;
				g_snprintf(error_cause, 512, "Invalid element (digit should be one character)");
				goto error;
			}
			int duration_ms = 0;
			json_t *duration = json_object_get(root, "duration");
			duration_ms = duration ? json_integer_value(duration) : 0;
			if (duration_ms <= 0 || duration_ms > 5000) {
				duration_ms = 160; /* default value */
			}

			char payload[64];
			g_snprintf(payload, sizeof(payload), "Signal=%s\r\nDuration=%d", digit_text, duration_ms);
			nua_info(session->stack->s_nh_i,
				SIPTAG_CONTENT_TYPE_STR("application/dtmf-relay"),
				SIPTAG_PAYLOAD_STR(payload),
				TAG_END());
		} else {
			JANUS_LOG(LOG_ERR, "Unknown request (%s)\n", request_text);
			error_code = JANUS_SIP_ERROR_INVALID_REQUEST;
			g_snprintf(error_cause, 512, "Unknown request (%s)", request_text);
			goto error;
		}

		/* Prepare JSON event */
		json_t *event = json_object();
		json_object_set_new(event, "sip", json_string("event"));
		if(result != NULL)
			json_object_set_new(event, "result", result);
		int ret = gateway->push_event(msg->handle, &janus_sip_plugin, msg->transaction, event, NULL);
		JANUS_LOG(LOG_VERB, "  >> Pushing event: %d (%s)\n", ret, janus_get_api_error(ret));
		json_decref(event);
		janus_sip_message_free(msg);
		continue;

error:
		{
			/* Prepare JSON error event */
			json_t *event = json_object();
			json_object_set_new(event, "sip", json_string("event"));
			json_object_set_new(event, "error_code", json_integer(error_code));
			json_object_set_new(event, "error", json_string(error_cause));
			int ret = gateway->push_event(msg->handle, &janus_sip_plugin, msg->transaction, event, NULL);
			JANUS_LOG(LOG_VERB, "  >> Pushing event: %d (%s)\n", ret, janus_get_api_error(ret));
			json_decref(event);
			janus_sip_message_free(msg);
		}
	}
	JANUS_LOG(LOG_VERB, "Leaving SIP handler thread\n");
	return NULL;
}


/* Sofia callbacks */
void janus_sip_sofia_callback(nua_event_t event, int status, char const *phrase, nua_t *nua, nua_magic_t *magic, nua_handle_t *nh, nua_hmagic_t *hmagic, sip_t const *sip, tagi_t tags[])
{
	janus_sip_session *session = (janus_sip_session *)magic;
	ssip_t *ssip = session->stack;

	/* Notify event handlers about the content of the whole incoming SIP message, if any */
	if(gateway->events_is_enabled() && ssip) {
		/* Print the incoming message */
		size_t msg_size = 0;
		msg_t* msg = nua_current_request(nua);
		if(msg) {
			char *msg_str = msg_as_string(ssip->s_home, msg, NULL, 0, &msg_size);
			json_t *info = json_object();
			json_object_set_new(info, "event", json_string("sip-in"));
			json_object_set_new(info, "sip", json_string(msg_str));
			gateway->notify_event(&janus_sip_plugin, session->handle, info);
		}
	}

	switch (event) {
	/* Status or Error Indications */
		case nua_i_active:
			JANUS_LOG(LOG_VERB, "[%s][%s]: %d %s\n", session->account.username, nua_event_name(event), status, phrase ? phrase : "??");
			break;
		case nua_i_error:
			JANUS_LOG(LOG_VERB, "[%s][%s]: %d %s\n", session->account.username, nua_event_name(event), status, phrase ? phrase : "??");
			break;
		case nua_i_fork:
			JANUS_LOG(LOG_VERB, "[%s][%s]: %d %s\n", session->account.username, nua_event_name(event), status, phrase ? phrase : "??");
			break;
		case nua_i_media_error:
			JANUS_LOG(LOG_VERB, "[%s][%s]: %d %s\n", session->account.username, nua_event_name(event), status, phrase ? phrase : "??");
			break;
		case nua_i_subscription:
			JANUS_LOG(LOG_VERB, "[%s][%s]: %d %s\n", session->account.username, nua_event_name(event), status, phrase ? phrase : "??");
			break;
		case nua_i_state:
			JANUS_LOG(LOG_VERB, "[%s][%s]: %d %s\n", session->account.username, nua_event_name(event), status, phrase ? phrase : "??");
			tagi_t const *ti = tl_find(tags, nutag_callstate);
			enum nua_callstate callstate = ti ? ti->t_value : -1;
			/* There are several call states, but we care about the terminated state in order to send the 'hangup' event
			 * and the proceeding state in order to send the 'proceeding' event so the client can play a ringback tone for
			 * the user since we don't send early media. (assuming this is the right session, of course).
			 * http://sofia-sip.sourceforge.net/refdocs/nua/nua__tag_8h.html#a516dc237722dc8ca4f4aa3524b2b444b
			 */
			if (callstate == nua_callstate_proceeding &&
				    (session->stack->s_nh_i == nh || session->stack->s_nh_i == NULL)) {
				json_t *call = json_object();
				json_object_set_new(call, "sip", json_string("event"));
				json_t *calling = json_object();
				json_object_set_new(calling, "event", json_string("proceeding"));
				json_object_set_new(calling, "code", json_integer(status));
				json_object_set_new(call, "result", calling);
				int ret = gateway->push_event(session->handle, &janus_sip_plugin, session->transaction, call, NULL);
				JANUS_LOG(LOG_VERB, "  >> Pushing event: %d (%s)\n", ret, janus_get_api_error(ret));
				json_decref(call);
				/* Also notify event handlers */
				if(notify_events && gateway->events_is_enabled()) {
					json_t *info = json_object();
					json_object_set_new(info, "event", json_string("proceeding"));
					if(session->callid)
						json_object_set_new(info, "call-id", json_string(session->callid));
					json_object_set_new(info, "code", json_integer(status));
					gateway->notify_event(&janus_sip_plugin, session->handle, info);
				}
			} else if(callstate == nua_callstate_terminated &&
					(session->stack->s_nh_i == nh || session->stack->s_nh_i == NULL)) {
				session->status = janus_sip_call_status_idle;
				session->stack->s_nh_i = NULL;
				json_t *call = json_object();
				json_object_set_new(call, "sip", json_string("event"));
				json_t *calling = json_object();
				json_object_set_new(calling, "event", json_string("hangup"));
				json_object_set_new(calling, "code", json_integer(status));
				json_object_set_new(calling, "reason", json_string(phrase ? phrase : ""));
				json_object_set_new(call, "result", calling);
				int ret = gateway->push_event(session->handle, &janus_sip_plugin, session->transaction, call, NULL);
				JANUS_LOG(LOG_VERB, "  >> Pushing event: %d (%s)\n", ret, janus_get_api_error(ret));
				json_decref(call);
				/* Also notify event handlers */
				if(notify_events && gateway->events_is_enabled()) {
					json_t *info = json_object();
					json_object_set_new(info, "event", json_string("hangup"));
					if(session->callid)
						json_object_set_new(info, "call-id", json_string(session->callid));
					json_object_set_new(info, "code", json_integer(status));
					if(phrase)
						json_object_set_new(info, "reason", json_string(phrase));
					gateway->notify_event(&janus_sip_plugin, session->handle, info);
				}
				/* Get rid of any PeerConnection that may have been set up */
				if(session->callid)
					g_hash_table_remove(callids, session->callid);
				g_free(session->callid);
				session->callid = NULL;
				g_free(session->transaction);
				session->transaction = NULL;
				gateway->close_pc(session->handle);
			}
			break;
		case nua_i_terminated:
			JANUS_LOG(LOG_VERB, "[%s][%s]: %d %s\n", session->account.username, nua_event_name(event), status, phrase ? phrase : "??");
			break;
	/* SIP requests */
		case nua_i_ack:
			JANUS_LOG(LOG_VERB, "[%s][%s]: %d %s\n", session->account.username, nua_event_name(event), status, phrase ? phrase : "??");
			break;
		case nua_i_outbound:
			JANUS_LOG(LOG_VERB, "[%s][%s]: %d %s\n", session->account.username, nua_event_name(event), status, phrase ? phrase : "??");
			break;
		case nua_i_bye: {
			JANUS_LOG(LOG_VERB, "[%s][%s]: %d %s\n", session->account.username, nua_event_name(event), status, phrase ? phrase : "??");
			break;
		}
		case nua_i_cancel: {
			JANUS_LOG(LOG_VERB, "[%s][%s]: %d %s\n", session->account.username, nua_event_name(event), status, phrase ? phrase : "??");
			break;
		}
		case nua_i_invite: {
			JANUS_LOG(LOG_VERB, "[%s][%s]: %d %s\n", session->account.username, nua_event_name(event), status, phrase ? phrase : "??");
			if(ssip == NULL) {
				JANUS_LOG(LOG_ERR, "\tInvalid SIP stack\n");
				nua_respond(nh, 500, sip_status_phrase(500), TAG_END());
				break;
			}
			if(!sip->sip_payload) {
				JANUS_LOG(LOG_WARN,"\tReceived re-invite without SDP - responding 200 OK\n");
				nua_respond(nh, 200, sip_status_phrase(200), TAG_END());
				break;
			}
			char sdperror[100];
			janus_sdp *sdp = janus_sdp_parse(sip->sip_payload->pl_data, sdperror, sizeof(sdperror));
			if(!sdp) {
				JANUS_LOG(LOG_ERR, "\tError parsing SDP! %s\n", sdperror);
				nua_respond(nh, 488, sip_status_phrase(488), TAG_END());
				break;
			}
			gboolean reinvite = FALSE;
			if(session->stack->s_nh_i != NULL) {
				if(session->stack->s_nh_i == nh) {
					/* re-INVITE, we'll check what changed later */
					reinvite = TRUE;
					JANUS_LOG(LOG_VERB, "Got a re-INVITE...\n");
				} else if(session->status >= janus_sip_call_status_inviting) {
					/* Busy with another call */
					JANUS_LOG(LOG_VERB, "\tAlready in a call (busy, status=%s)\n", janus_sip_call_status_string(session->status));
					nua_respond(nh, 486, sip_status_phrase(486), TAG_END());
					/* Notify the web app about the missed invite */
					json_t *missed = json_object();
					json_object_set_new(missed, "sip", json_string("event"));
					json_t *result = json_object();
					json_object_set_new(result, "event", json_string("missed_call"));
					char *caller_text = url_as_string(session->stack->s_home, sip->sip_from->a_url);
					json_object_set_new(result, "caller", json_string(caller_text));
					su_free(session->stack->s_home, caller_text);
					if (sip->sip_from && sip->sip_from->a_display) {
						json_object_set_new(result, "displayname", json_string(sip->sip_from->a_display));
					}
					json_object_set_new(missed, "result", result);
					int ret = gateway->push_event(session->handle, &janus_sip_plugin, session->transaction, missed, NULL);
					JANUS_LOG(LOG_VERB, "  >> Pushing event to peer: %d (%s)\n", ret, janus_get_api_error(ret));
					json_decref(missed);
					/* Also notify event handlers */
					if(notify_events && gateway->events_is_enabled()) {
						json_t *info = json_object();
						json_object_set_new(info, "event", json_string("missed_call"));
						json_object_set_new(info, "caller", json_string(caller_text));
						gateway->notify_event(&janus_sip_plugin, session->handle, info);
					}
					break;
				}
			}
			if(!reinvite) {
				/* New incoming call */
				session->callee = g_strdup(url_as_string(session->stack->s_home, sip->sip_from->a_url));
				session->callid = sip && sip->sip_call_id ? g_strdup(sip->sip_call_id->i_id) : NULL;
				if(session->callid)
					g_hash_table_insert(callids, session->callid, session);
				session->status = janus_sip_call_status_invited;
				/* Clean up SRTP stuff from before first, in case it's still needed */
				janus_sip_srtp_cleanup(session);
			}
			/* Parse SDP */
			JANUS_LOG(LOG_VERB, "Someone is %s a call:\n%s",
				reinvite ? "updating" : "inviting us in",
				sip->sip_payload->pl_data);
			gboolean changed = FALSE;
			janus_sip_sdp_process(session, sdp, FALSE, reinvite, &changed);
			/* Check if offer has neither audio nor video, fail with 488 */
			if (!session->media.has_audio && !session->media.has_video) {
				nua_respond(nh, 488, sip_status_phrase(488), TAG_END());
				janus_sdp_free(sdp);
				break;
			}
			/* Also fail with 488 if there's no remote IP address that can be used for RTP */
			if (!session->media.remote_ip) {
				nua_respond(nh, 488, sip_status_phrase(488), TAG_END());
				janus_sdp_free(sdp);
				break;
			}
			if(reinvite) {
				/* No need to involve the browser: we reply ourselves */
				nua_respond(nh, 200, sip_status_phrase(200), TAG_END());
				janus_sdp_free(sdp);
				break;
			}
			/* Send SDP to the browser */
			char *fixed_sdp = g_strdup(sip->sip_payload->pl_data);
			json_t *jsep = json_pack("{ssss}", "type", "offer", "sdp", fixed_sdp);
			json_t *call = json_object();
			json_object_set_new(call, "sip", json_string("event"));
			json_t *calling = json_object();
			json_object_set_new(calling, "event", json_string("incomingcall"));
			json_object_set_new(calling, "username", json_string(session->callee));
			if(sip->sip_from && sip->sip_from->a_display) {
				json_object_set_new(calling, "displayname", json_string(sip->sip_from->a_display));
			}
			if(session->media.has_srtp_remote) {
				/* FIXME Maybe a true/false instead? */
				json_object_set_new(calling, "srtp", json_string(session->media.require_srtp ? "sdes_mandatory" : "sdes_optional"));
			}
			json_object_set_new(call, "result", calling);
			int ret = gateway->push_event(session->handle, &janus_sip_plugin, session->transaction, call, jsep);
			JANUS_LOG(LOG_VERB, "  >> Pushing event to peer: %d (%s)\n", ret, janus_get_api_error(ret));
			json_decref(call);
			json_decref(jsep);
			g_free(fixed_sdp);
			janus_sdp_free(sdp);
			/* Also notify event handlers */
			if(notify_events && gateway->events_is_enabled()) {
				json_t *info = json_object();
				json_object_set_new(info, "event", json_string("incomingcall"));
				if(session->callid)
					json_object_set_new(info, "call-id", json_string(session->callid));
				json_object_set_new(info, "username", json_string(session->callee));
				if(sip->sip_from && sip->sip_from->a_display)
					json_object_set_new(info, "displayname", json_string(sip->sip_from->a_display));
				gateway->notify_event(&janus_sip_plugin, session->handle, info);
			}
			/* Send a Ringing back */
			nua_respond(nh, 180, sip_status_phrase(180), TAG_END());
			session->stack->s_nh_i = nh;
			break;
		}
		case nua_i_options:
			JANUS_LOG(LOG_VERB, "[%s][%s]: %d %s\n", session->account.username, nua_event_name(event), status, phrase ? phrase : "??");
			/* FIXME Should we handle this message? for now we reply with a 405 Method Not Implemented */
			nua_respond(nh, 405, sip_status_phrase(405), TAG_END());
			break;
	/* Responses */
		case nua_r_get_params:
			JANUS_LOG(LOG_VERB, "[%s][%s]: %d %s\n", session->account.username, nua_event_name(event), status, phrase ? phrase : "??");
			break;
		case nua_r_set_params:
			JANUS_LOG(LOG_VERB, "[%s][%s]: %d %s\n", session->account.username, nua_event_name(event), status, phrase ? phrase : "??");
			break;
		case nua_r_notifier:
			JANUS_LOG(LOG_VERB, "[%s][%s]: %d %s\n", session->account.username, nua_event_name(event), status, phrase ? phrase : "??");
			break;
		case nua_r_shutdown:
			JANUS_LOG(LOG_VERB, "[%s][%s]: %d %s\n", session->account.username, nua_event_name(event), status, phrase ? phrase : "??");
			if(status < 200 && !g_atomic_int_get(&stopping)) {
				/* shutdown in progress -> return */
				break;
			}
			if(ssip != NULL) {
				/* end the event loop. su_root_run() will return */
				su_root_break(ssip->s_root);
			}
			break;
		case nua_r_terminate:
			JANUS_LOG(LOG_VERB, "[%s][%s]: %d %s\n", session->account.username, nua_event_name(event), status, phrase ? phrase : "??");
			break;
	/* SIP responses */
		case nua_r_bye:
			JANUS_LOG(LOG_VERB, "[%s][%s]: %d %s\n", session->account.username, nua_event_name(event), status, phrase ? phrase : "??");
			break;
		case nua_r_cancel:
			JANUS_LOG(LOG_VERB, "[%s][%s]: %d %s\n", session->account.username, nua_event_name(event), status, phrase ? phrase : "??");
			break;
		case nua_r_info:
			JANUS_LOG(LOG_VERB, "[%s][%s]: %d %s\n", session->account.username, nua_event_name(event), status, phrase ? phrase : "??");
			break;
		case nua_r_invite: {
			JANUS_LOG(LOG_VERB, "[%s][%s]: %d %s\n", session->account.username, nua_event_name(event), status, phrase ? phrase : "??");

			if(status < 200) {
				/* Not ready yet (FIXME May this be pranswer?? we don't handle it yet...) */
				break;
			} else if(status == 401 || status == 407) {
				char auth[256];
				const char* scheme;
				const char* realm;
				if(status == 401) {
 					/* Get scheme/realm from 401 error */
					sip_www_authenticate_t const* www_auth = sip->sip_www_authenticate;
					scheme = www_auth->au_scheme;
					realm = msg_params_find(www_auth->au_params, "realm=");
				} else {
 					/* Get scheme/realm from 407 error, proxy-auth */
					sip_proxy_authenticate_t const* proxy_auth = sip->sip_proxy_authenticate;
					scheme = proxy_auth->au_scheme;
					realm = msg_params_find(proxy_auth->au_params, "realm=");
				}
				memset(auth, 0, sizeof(auth));
				g_snprintf(auth, sizeof(auth), "%s%s:%s:%s:%s%s",
					session->account.secret_type == janus_sip_secret_type_hashed ? "HA1+" : "",
					scheme,
					realm,
					session->account.authuser ? session->account.authuser : "null",
					session->account.secret_type == janus_sip_secret_type_hashed ? "HA1+" : "",
					session->account.secret ? session->account.secret : "null");
				JANUS_LOG(LOG_VERB, "\t%s\n", auth);
				/* Authenticate */
				nua_authenticate(nh,
					NUTAG_AUTH(auth),
					TAG_END());
				break;
			} else if(status >= 400) {
				break;
			}
			if(ssip == NULL) {
				JANUS_LOG(LOG_ERR, "\tInvalid SIP stack\n");
				nua_respond(nh, 500, sip_status_phrase(500), TAG_END());
				break;
			}
			char sdperror[100];
			janus_sdp *sdp = janus_sdp_parse(sip->sip_payload->pl_data, sdperror, sizeof(sdperror));
			if(!sdp) {
				JANUS_LOG(LOG_ERR, "\tError parsing SDP! %s\n", sdperror);
				nua_respond(nh, 488, sip_status_phrase(488), TAG_END());
				break;
			}
			/* Send an ACK, if needed */
			if(!session->media.autoack) {
				char *route = sip->sip_record_route ? url_as_string(session->stack->s_home, sip->sip_record_route->r_url) : NULL;
				JANUS_LOG(LOG_INFO, "Sending ACK (route=%s)\n", route ? route : "none");
				nua_ack(nh,
					TAG_IF(route, NTATAG_DEFAULT_PROXY(route)),
					TAG_END());
			}
			/* Parse SDP */
			JANUS_LOG(LOG_VERB, "Peer accepted our call:\n%s", sip->sip_payload->pl_data);
			session->status = janus_sip_call_status_incall;
			char *fixed_sdp = g_strdup(sip->sip_payload->pl_data);
			janus_sip_sdp_process(session, sdp, TRUE, FALSE, NULL);
			/* If we asked for SRTP and are not getting it, fail */
			if(session->media.require_srtp && !session->media.has_srtp_remote) {
				JANUS_LOG(LOG_ERR, "\tWe asked for mandatory SRTP but didn't get any in the reply!\n");
				janus_sdp_free(sdp);
				g_free(fixed_sdp);
				/* Hangup immediately */
				session->status = janus_sip_call_status_closing;
				nua_bye(nh, TAG_END());
				g_free(session->callee);
				session->callee = NULL;
				break;
			}
			if(!session->media.remote_ip) {
				/* No remote address parsed? Give up */
				JANUS_LOG(LOG_ERR, "\tNo remote IP address found for RTP, something's wrong with the SDP!\n");
				janus_sdp_free(sdp);
				g_free(fixed_sdp);
				/* Hangup immediately */
				session->status = janus_sip_call_status_closing;
				nua_bye(nh, TAG_END());
				g_free(session->callee);
				session->callee = NULL;
				break;
			}
			if(session->media.audio_pt > -1) {
				session->media.audio_pt_name = janus_get_codec_from_pt(fixed_sdp, session->media.audio_pt);
				JANUS_LOG(LOG_VERB, "Detected audio codec: %d (%s)\n", session->media.audio_pt, session->media.audio_pt_name);
			}
			if(session->media.video_pt > -1) {
				session->media.video_pt_name = janus_get_codec_from_pt(fixed_sdp, session->media.video_pt);
				JANUS_LOG(LOG_VERB, "Detected video codec: %d (%s)\n", session->media.video_pt, session->media.video_pt_name);
			}
			session->media.ready = 1;	/* FIXME Maybe we need a better way to signal this */
			GError *error = NULL;
			char tname[16];
			g_snprintf(tname, sizeof(tname), "siprtp %s", session->account.username);
			g_thread_try_new(tname, janus_sip_relay_thread, session, &error);
			if(error != NULL) {
				JANUS_LOG(LOG_ERR, "Got error %d (%s) trying to launch the RTP/RTCP thread...\n", error->code, error->message ? error->message : "??");
			}
			/* Send SDP to the browser */
			json_t *jsep = json_pack("{ssss}", "type", "answer", "sdp", fixed_sdp);
			json_t *call = json_object();
			json_object_set_new(call, "sip", json_string("event"));
			json_t *calling = json_object();
			json_object_set_new(calling, "event", json_string("accepted"));
			json_object_set_new(calling, "username", json_string(session->callee));
			json_object_set_new(call, "result", calling);
			int ret = gateway->push_event(session->handle, &janus_sip_plugin, session->transaction, call, jsep);
			JANUS_LOG(LOG_VERB, "  >> Pushing event to peer: %d (%s)\n", ret, janus_get_api_error(ret));
			json_decref(call);
			json_decref(jsep);
			g_free(fixed_sdp);
			janus_sdp_free(sdp);
			/* Also notify event handlers */
			if(notify_events && gateway->events_is_enabled()) {
				json_t *info = json_object();
				json_object_set_new(info, "event", json_string("accepted"));
				if(session->callid)
					json_object_set_new(info, "call-id", json_string(session->callid));
				json_object_set_new(info, "username", json_string(session->callee));
				gateway->notify_event(&janus_sip_plugin, session->handle, info);
			}
			break;
		}
		case nua_r_register: {
			JANUS_LOG(LOG_VERB, "[%s][%s]: %d %s\n", session->account.username, nua_event_name(event), status, phrase ? phrase : "??");
			if(status == 200) {
				if(session->account.registration_status < janus_sip_registration_status_registered)
					session->account.registration_status = janus_sip_registration_status_registered;
				JANUS_LOG(LOG_VERB, "Successfully registered\n");
				/* Notify the browser */
				json_t *call = json_object();
				json_object_set_new(call, "sip", json_string("event"));
				json_t *calling = json_object();
				json_object_set_new(calling, "event", json_string("registered"));
				json_object_set_new(calling, "username", json_string(session->account.username));
				json_object_set_new(calling, "register_sent", json_true());
				json_object_set_new(call, "result", calling);
				int ret = gateway->push_event(session->handle, &janus_sip_plugin, session->transaction, call, NULL);
				JANUS_LOG(LOG_VERB, "  >> Pushing event to peer: %d (%s)\n", ret, janus_get_api_error(ret));
				json_decref(call);
				/* Also notify event handlers */
				if(notify_events && gateway->events_is_enabled()) {
					json_t *info = json_object();
					json_object_set_new(info, "event", json_string("registered"));
					json_object_set_new(info, "identity", json_string(session->account.identity));
					if(session->account.proxy)
						json_object_set_new(info, "proxy", json_string(session->account.proxy));
					gateway->notify_event(&janus_sip_plugin, session->handle, info);
				}
			} else if(status == 401) {
				/* Get scheme/realm from 401 error */
				sip_www_authenticate_t const* www_auth = sip->sip_www_authenticate;
				char const* scheme = www_auth->au_scheme;
				const char* realm = msg_params_find(www_auth->au_params, "realm=");
				char auth[256];
				memset(auth, 0, sizeof(auth));
				g_snprintf(auth, sizeof(auth), "%s%s:%s:%s:%s%s",
					session->account.secret_type == janus_sip_secret_type_hashed ? "HA1+" : "",
					scheme,
					realm,
					session->account.authuser ? session->account.authuser : "null",
					session->account.secret_type == janus_sip_secret_type_hashed ? "HA1+" : "",
					session->account.secret);
				JANUS_LOG(LOG_VERB, "\t%s\n", auth);
				/* Authenticate */
				nua_authenticate(nh,
					NUTAG_AUTH(auth),
					TAG_END());
			} else if(status >= 400) {
				/* Authentication failed? */
				session->account.registration_status = janus_sip_registration_status_failed;
				/* Tell the browser... */
				json_t *event = json_object();
				json_object_set_new(event, "sip", json_string("event"));
				json_t *result = json_object();
				json_object_set_new(result, "event", json_string("registration_failed"));
				json_object_set_new(result, "code", json_integer(status));
				json_object_set_new(result, "reason", json_string(phrase ? phrase : ""));
				json_object_set_new(event, "result", result);
				int ret = gateway->push_event(session->handle, &janus_sip_plugin, session->transaction, event, NULL);
				JANUS_LOG(LOG_VERB, "  >> Pushing event to peer: %d (%s)\n", ret, janus_get_api_error(ret));
				json_decref(event);
				/* Also notify event handlers */
				if(notify_events && gateway->events_is_enabled()) {
					json_t *info = json_object();
					json_object_set_new(info, "event", json_string("registration_failed"));
					json_object_set_new(info, "code", json_integer(status));
					if(phrase)
						json_object_set_new(info, "reason", json_string(phrase ? phrase : ""));
					gateway->notify_event(&janus_sip_plugin, session->handle, info);
				}
			}
			break;
		}
		default:
			/* unknown event -> print out error message */
			JANUS_LOG(LOG_ERR, "Unknown event %d (%s)\n", event, nua_event_name(event));
			break;
	}
}

void janus_sip_sdp_process(janus_sip_session *session, janus_sdp *sdp, gboolean answer, gboolean update, gboolean *changed) {
	if(!session || !sdp)
		return;
	/* c= */
	if(sdp->c_addr) {
		if(update && strcmp(sdp->c_addr, session->media.remote_ip)) {
			/* This is an update and an address changed */
			if(changed)
				*changed = TRUE;
		}
		g_free(session->media.remote_ip);
		session->media.remote_ip = g_strdup(sdp->c_addr);
	}
	GList *temp = sdp->m_lines;
	while(temp) {
		janus_sdp_mline *m = (janus_sdp_mline *)temp->data;
		session->media.require_srtp = session->media.require_srtp || (m->proto && !strcasecmp(m->proto, "RTP/SAVP"));
		if(m->type == JANUS_SDP_AUDIO) {
			if(m->port) {
				if(m->port != session->media.remote_audio_rtp_port) {
					/* This is an update and an address changed */
					if(changed)
						*changed = TRUE;
				}
				session->media.has_audio = 1;
				session->media.remote_audio_rtp_port = m->port;
				session->media.remote_audio_rtcp_port = m->port+1;	/* FIXME We're assuming RTCP is on the next port */
				if(m->direction == JANUS_SDP_SENDONLY || m->direction == JANUS_SDP_INACTIVE)
					session->media.audio_send = FALSE;
				else
					session->media.audio_send = TRUE;
			} else {
				session->media.audio_send = FALSE;
			}
		} else if(m->type == JANUS_SDP_VIDEO) {
			if(m->port) {
				if(m->port != session->media.remote_video_rtp_port) {
					/* This is an update and an address changed */
					if(changed)
						*changed = TRUE;
				}
				session->media.has_video = 1;
				session->media.remote_video_rtp_port = m->port;
				session->media.remote_video_rtcp_port = m->port+1;	/* FIXME We're assuming RTCP is on the next port */
				if(m->direction == JANUS_SDP_SENDONLY || m->direction == JANUS_SDP_INACTIVE)
					session->media.video_send = FALSE;
				else
					session->media.video_send = TRUE;
			} else {
				session->media.video_send = FALSE;
			}
		} else {
			JANUS_LOG(LOG_WARN, "Unsupported media line (not audio/video)\n");
			temp = temp->next;
			continue;
		}
		if(m->c_addr) {
			if(update && strcmp(m->c_addr, session->media.remote_ip)) {
				/* This is an update and an address changed */
				if(changed)
					*changed = TRUE;
			}
			g_free(session->media.remote_ip);
			session->media.remote_ip = g_strdup(m->c_addr);
		}
		if(update) {
			/* FIXME This is a session update, we only accept changes in IP/ports */
			temp = temp->next;
			continue;
		}
		GList *tempA = m->attributes;
		while(tempA) {
			janus_sdp_attribute *a = (janus_sdp_attribute *)tempA->data;
			if(a->name) {
				if(!strcasecmp(a->name, "crypto")) {
					if(m->type == JANUS_SDP_AUDIO || m->type == JANUS_SDP_VIDEO) {
						gint32 tag = 0;
						int suite;
						char crypto[81];
						/* FIXME inline can be more complex than that, and we're currently only offering SHA1_80 */
						int res = sscanf(a->value, "%"SCNi32" AES_CM_128_HMAC_SHA1_%2d inline:%80s",
							&tag, &suite, crypto);
						if(res != 3) {
							JANUS_LOG(LOG_WARN, "Failed to parse crypto line, ignoring... %s\n", a->value);
						} else {
							gboolean video = (m->type == JANUS_SDP_VIDEO);
							int current_suite = video ? session->media.video_srtp_suite_in : session->media.audio_srtp_suite_in;
							if(current_suite == 0) {
								if(video)
									session->media.video_srtp_suite_in = suite;
								else
									session->media.audio_srtp_suite_in = suite;
								janus_sip_srtp_set_remote(session, video, crypto, suite);
								session->media.has_srtp_remote = TRUE;
							} else {
								JANUS_LOG(LOG_WARN, "We already configured a %s crypto context (AES_CM_128_HMAC_SHA1_%d), skipping additional crypto line\n",
									video ? "video" : "audio", current_suite);
							}
						}
					}
				}
			}
			tempA = tempA->next;
		}
		if(answer && (m->type == JANUS_SDP_AUDIO || m->type == JANUS_SDP_VIDEO)) {
			/* Check which codec was negotiated eventually */
			int pt = -1;
			if(m->ptypes)
				pt = GPOINTER_TO_INT(m->ptypes->data);
			if(pt > -1) {
				if(m->type == JANUS_SDP_AUDIO) {
					session->media.audio_pt = pt;
				} else {
					session->media.video_pt = pt;
				}
			}
		}
		temp = temp->next;
	}
	if(update && changed && *changed) {
		/* Something changed: mark this on the session, so that the thread can update the sockets */
		session->media.updated = TRUE;
		if(session->media.pipefd[1] > 0) {
			int code = 1;
			ssize_t res = 0;
			do {
				res = write(session->media.pipefd[1], &code, sizeof(int));
			} while(res == -1 && errno == EINTR);
		}
	}
}

char *janus_sip_sdp_manipulate(janus_sip_session *session, janus_sdp *sdp, gboolean answer) {
	if(!session || !session->stack || !sdp)
		return NULL;
	/* Start replacing stuff */
	JANUS_LOG(LOG_VERB, "Setting protocol to %s\n", session->media.require_srtp ? "RTP/SAVP" : "RTP/AVP");
	GList *temp = sdp->m_lines;
	while(temp) {
		janus_sdp_mline *m = (janus_sdp_mline *)temp->data;
		g_free(m->proto);
		m->proto = g_strdup(session->media.require_srtp ? "RTP/SAVP" : "RTP/AVP");
		if(m->type == JANUS_SDP_AUDIO) {
			m->port = session->media.local_audio_rtp_port;
			if(session->media.has_srtp_local) {
				char *crypto = NULL;
				session->media.audio_srtp_suite_out = 80;
				janus_sip_srtp_set_local(session, FALSE, &crypto);
				/* FIXME 32? 80? Both? */
				janus_sdp_attribute *a = janus_sdp_attribute_create("crypto", "1 AES_CM_128_HMAC_SHA1_80 inline:%s", crypto);
				g_free(crypto);
				m->attributes = g_list_append(m->attributes, a);
			}
		} else if(m->type == JANUS_SDP_VIDEO) {
			m->port = session->media.local_video_rtp_port;
			if(session->media.has_srtp_local) {
				char *crypto = NULL;
				session->media.audio_srtp_suite_out = 80;
				janus_sip_srtp_set_local(session, TRUE, &crypto);
				/* FIXME 32? 80? Both? */
				janus_sdp_attribute *a = janus_sdp_attribute_create("crypto", "1 AES_CM_128_HMAC_SHA1_80 inline:%s", crypto);
				g_free(crypto);
				m->attributes = g_list_append(m->attributes, a);
			}
		}
		g_free(m->c_addr);
		m->c_addr = g_strdup(local_ip);
		if(answer && (m->type == JANUS_SDP_AUDIO || m->type == JANUS_SDP_VIDEO)) {
			/* Check which codec was negotiated eventually */
			int pt = -1;
			if(m->ptypes)
				pt = GPOINTER_TO_INT(m->ptypes->data);
			if(pt > -1) {
				if(m->type == JANUS_SDP_AUDIO) {
					session->media.audio_pt = pt;
				} else {
					session->media.video_pt = pt;
				}
			}
		}
		temp = temp->next;
	}
	/* Generate a SDP string out of our changes */
	return janus_sdp_write(sdp);
}

 /* Bind local RTP/RTCP sockets */
static int janus_sip_allocate_local_ports(janus_sip_session *session) {
	if(session == NULL) {
		JANUS_LOG(LOG_ERR, "Invalid session\n");
		return -1;
	}
	/* Reset status */
	if(session->media.audio_rtp_fd != -1) {
		close(session->media.audio_rtp_fd);
		session->media.audio_rtp_fd = -1;
	}
	if(session->media.audio_rtcp_fd != -1) {
		close(session->media.audio_rtcp_fd);
		session->media.audio_rtcp_fd = -1;
	}
	session->media.local_audio_rtp_port = 0;
	session->media.local_audio_rtcp_port = 0;
	session->media.audio_ssrc = 0;
	if(session->media.video_rtp_fd != -1) {
		close(session->media.video_rtp_fd);
		session->media.video_rtp_fd = -1;
	}
	if(session->media.video_rtcp_fd != -1) {
		close(session->media.video_rtcp_fd);
		session->media.video_rtcp_fd = -1;
	}
	session->media.local_video_rtp_port = 0;
	session->media.local_video_rtcp_port = 0;
	session->media.video_ssrc = 0;
	if(session->media.pipefd[0] > 0) {
		close(session->media.pipefd[0]);
		session->media.pipefd[0] = -1;
	}
	if(session->media.pipefd[1] > 0) {
		close(session->media.pipefd[1]);
		session->media.pipefd[1] = -1;
	}
	/* Start */
	int attempts = 100;	/* FIXME Don't retry forever */
	if(session->media.has_audio) {
		JANUS_LOG(LOG_VERB, "Allocating audio ports:\n");
		struct sockaddr_in audio_rtp_address, audio_rtcp_address;
		while(session->media.local_audio_rtp_port == 0 || session->media.local_audio_rtcp_port == 0) {
			if(attempts == 0)	/* Too many failures */
				return -1;
			if(session->media.audio_rtp_fd == -1) {
				session->media.audio_rtp_fd = socket(AF_INET, SOCK_DGRAM, 0);
			}
			if(session->media.audio_rtcp_fd == -1) {
				session->media.audio_rtcp_fd = socket(AF_INET, SOCK_DGRAM, 0);
			}
			int rtp_port = g_random_int_range(10000, 60000);	/* FIXME Should this be configurable? */
			if(rtp_port % 2)
				rtp_port++;	/* Pick an even port for RTP */
			audio_rtp_address.sin_family = AF_INET;
			audio_rtp_address.sin_port = htons(rtp_port);
			inet_pton(AF_INET, local_ip, &audio_rtp_address.sin_addr.s_addr);
			if(bind(session->media.audio_rtp_fd, (struct sockaddr *)(&audio_rtp_address), sizeof(struct sockaddr)) < 0) {
				JANUS_LOG(LOG_ERR, "Bind failed for audio RTP (port %d), trying a different one...\n", rtp_port);
				attempts--;
				continue;
			}
			JANUS_LOG(LOG_VERB, "Audio RTP listener bound to port %d\n", rtp_port);
			int rtcp_port = rtp_port+1;
			audio_rtcp_address.sin_family = AF_INET;
			audio_rtcp_address.sin_port = htons(rtcp_port);
			inet_pton(AF_INET, local_ip, &audio_rtcp_address.sin_addr.s_addr);
			if(bind(session->media.audio_rtcp_fd, (struct sockaddr *)(&audio_rtcp_address), sizeof(struct sockaddr)) < 0) {
				JANUS_LOG(LOG_ERR, "Bind failed for audio RTCP (port %d), trying a different one...\n", rtcp_port);
				/* RTP socket is not valid anymore, reset it */
				close(session->media.audio_rtp_fd);
				session->media.audio_rtp_fd = -1;
				attempts--;
				continue;
			}
			JANUS_LOG(LOG_VERB, "Audio RTCP listener bound to port %d\n", rtcp_port);
			session->media.local_audio_rtp_port = rtp_port;
			session->media.local_audio_rtcp_port = rtcp_port;
		}
	}
	if(session->media.has_video) {
		JANUS_LOG(LOG_VERB, "Allocating video ports:\n");
		struct sockaddr_in video_rtp_address, video_rtcp_address;
		while(session->media.local_video_rtp_port == 0 || session->media.local_video_rtcp_port == 0) {
			if(attempts == 0)	/* Too many failures */
				return -1;
			if(session->media.video_rtp_fd == -1) {
				session->media.video_rtp_fd = socket(AF_INET, SOCK_DGRAM, 0);
			}
			if(session->media.video_rtcp_fd == -1) {
				session->media.video_rtcp_fd = socket(AF_INET, SOCK_DGRAM, 0);
			}
			int rtp_port = g_random_int_range(10000, 60000);	/* FIXME Should this be configurable? */
			if(rtp_port % 2)
				rtp_port++;	/* Pick an even port for RTP */
			video_rtp_address.sin_family = AF_INET;
			video_rtp_address.sin_port = htons(rtp_port);
			inet_pton(AF_INET, local_ip, &video_rtp_address.sin_addr.s_addr);
			if(bind(session->media.video_rtp_fd, (struct sockaddr *)(&video_rtp_address), sizeof(struct sockaddr)) < 0) {
				JANUS_LOG(LOG_ERR, "Bind failed for video RTP (port %d), trying a different one...\n", rtp_port);
				attempts--;
				continue;
			}
			JANUS_LOG(LOG_VERB, "Video RTP listener bound to port %d\n", rtp_port);
			int rtcp_port = rtp_port+1;
			video_rtcp_address.sin_family = AF_INET;
			video_rtcp_address.sin_port = htons(rtcp_port);
			inet_pton(AF_INET, local_ip, &video_rtcp_address.sin_addr.s_addr);
			if(bind(session->media.video_rtcp_fd, (struct sockaddr *)(&video_rtcp_address), sizeof(struct sockaddr)) < 0) {
				JANUS_LOG(LOG_ERR, "Bind failed for video RTCP (port %d), trying a different one...\n", rtcp_port);
				/* RTP socket is not valid anymore, reset it */
				close(session->media.video_rtp_fd);
				session->media.video_rtp_fd = -1;
				attempts--;
				continue;
			}
			JANUS_LOG(LOG_VERB, "Video RTCP listener bound to port %d\n", rtcp_port);
			session->media.local_video_rtp_port = rtp_port;
			session->media.local_video_rtcp_port = rtcp_port;
		}
	}
	/* We need this to quickly interrupt the poll when it's time to update a session or wrap up */
	pipe(session->media.pipefd);
	return 0;
}

/* Helper method to (re)connect RTP/RTCP sockets */
static void janus_sip_connect_sockets(janus_sip_session *session, struct sockaddr_in *server_addr) {
	if(!session || !server_addr)
		return;

	if(session->media.updated) {
		JANUS_LOG(LOG_VERB, "Updating session sockets\n");
	}

	/* Connect peers (FIXME This pretty much sucks right now) */
	if(session->media.remote_audio_rtp_port) {
		server_addr->sin_port = htons(session->media.remote_audio_rtp_port);
		if(connect(session->media.audio_rtp_fd, (struct sockaddr *)server_addr, sizeof(struct sockaddr)) == -1) {
			JANUS_LOG(LOG_ERR, "[SIP-%s] Couldn't connect audio RTP? (%s:%d)\n", session->account.username, session->media.remote_ip, session->media.remote_audio_rtp_port);
			JANUS_LOG(LOG_ERR, "[SIP-%s]   -- %d (%s)\n", session->account.username, errno, strerror(errno));
		}
	}
	if(session->media.remote_audio_rtcp_port) {
		server_addr->sin_port = htons(session->media.remote_audio_rtcp_port);
		if(connect(session->media.audio_rtcp_fd, (struct sockaddr *)server_addr, sizeof(struct sockaddr)) == -1) {
			JANUS_LOG(LOG_ERR, "[SIP-%s] Couldn't connect audio RTCP? (%s:%d)\n", session->account.username, session->media.remote_ip, session->media.remote_audio_rtcp_port);
			JANUS_LOG(LOG_ERR, "[SIP-%s]   -- %d (%s)\n", session->account.username, errno, strerror(errno));
		}
	}
	if(session->media.remote_video_rtp_port) {
		server_addr->sin_port = htons(session->media.remote_video_rtp_port);
		if(connect(session->media.video_rtp_fd, (struct sockaddr *)server_addr, sizeof(struct sockaddr)) == -1) {
			JANUS_LOG(LOG_ERR, "[SIP-%s] Couldn't connect video RTP? (%s:%d)\n", session->account.username, session->media.remote_ip, session->media.remote_video_rtp_port);
			JANUS_LOG(LOG_ERR, "[SIP-%s]   -- %d (%s)\n", session->account.username, errno, strerror(errno));
		}
	}
	if(session->media.remote_video_rtcp_port) {
		server_addr->sin_port = htons(session->media.remote_video_rtcp_port);
		if(connect(session->media.video_rtcp_fd, (struct sockaddr *)server_addr, sizeof(struct sockaddr)) == -1) {
			JANUS_LOG(LOG_ERR, "[SIP-%s] Couldn't connect video RTCP? (%s:%d)\n", session->account.username, session->media.remote_ip, session->media.remote_video_rtcp_port);
			JANUS_LOG(LOG_ERR, "[SIP-%s]   -- %d (%s)\n", session->account.username, errno, strerror(errno));
		}
	}

}

/* Thread to relay RTP/RTCP frames coming from the SIP peer */
static void *janus_sip_relay_thread(void *data) {
	janus_sip_session *session = (janus_sip_session *)data;
	if(!session || !session->account.username || !session->callee) {
		g_thread_unref(g_thread_self());
		return NULL;
	}
	janus_refcount_increase(&session->ref);
	JANUS_LOG(LOG_VERB, "Starting relay thread (%s <--> %s)\n", session->account.username, session->callee);

	gboolean have_server_ip = TRUE;
	struct sockaddr_in server_addr;
	memset(&server_addr, 0, sizeof(server_addr));
	server_addr.sin_family = AF_INET;
	if((inet_aton(session->media.remote_ip, &server_addr.sin_addr)) <= 0) {	/* Not a numeric IP... */
		struct hostent *host = gethostbyname(session->media.remote_ip);	/* ...resolve name */
		if(!host) {
			JANUS_LOG(LOG_ERR, "[SIP-%s] Couldn't get host (%s)\n", session->account.username, session->media.remote_ip);
			have_server_ip = FALSE;
		} else {
			server_addr.sin_addr = *(struct in_addr *)host->h_addr_list;
		}
	}
	if(have_server_ip)
		janus_sip_connect_sockets(session, &server_addr);

	if(!session->callee) {
		JANUS_LOG(LOG_VERB, "[SIP-%s] Leaving thread, no callee...\n", session->account.username);
		janus_refcount_decrease(&session->ref);
		g_thread_unref(g_thread_self());
		return NULL;
	}
	/* File descriptors */
	socklen_t addrlen;
	struct sockaddr_in remote;
	int resfd = 0, bytes = 0;
	struct pollfd fds[5];
	int pipe_fd = session->media.pipefd[0];
	char buffer[1500];
	memset(buffer, 0, 1500);
	/* Loop */
	int num = 0;
	gboolean goon = TRUE;
	int astep = 0, vstep = 0;
	guint32 ats = 0, vts = 0;
	while(goon && session != NULL && !g_atomic_int_get(&session->destroyed) &&
			session->status > janus_sip_call_status_idle &&
			session->status < janus_sip_call_status_closing) {	/* FIXME We need a per-call watchdog as well */

		if(session->media.updated) {
			/* Apparently there was a session update */
			if(have_server_ip && (inet_aton(session->media.remote_ip, &server_addr.sin_addr)) <= 0) {
				janus_sip_connect_sockets(session, &server_addr);
			} else {
				JANUS_LOG(LOG_ERR, "[SIP-%s] Couldn't update session details (missing or invalid remote IP address)\n", session->account.username);
			}
			session->media.updated = FALSE;
		}

		/* Prepare poll */
		num = 0;
		if(session->media.audio_rtp_fd != -1) {
			fds[num].fd = session->media.audio_rtp_fd;
			fds[num].events = POLLIN;
			fds[num].revents = 0;
			num++;
		}
		if(session->media.audio_rtcp_fd != -1) {
			fds[num].fd = session->media.audio_rtcp_fd;
			fds[num].events = POLLIN;
			fds[num].revents = 0;
			num++;
		}
		if(session->media.video_rtp_fd != -1) {
			fds[num].fd = session->media.video_rtp_fd;
			fds[num].events = POLLIN;
			fds[num].revents = 0;
			num++;
		}
		if(session->media.video_rtcp_fd != -1) {
			fds[num].fd = session->media.video_rtcp_fd;
			fds[num].events = POLLIN;
			fds[num].revents = 0;
			num++;
		}
		if(pipe_fd != -1) {
			fds[num].fd = pipe_fd;
			fds[num].events = POLLIN;
			fds[num].revents = 0;
			num++;
		}
		/* Wait for some data */
		resfd = poll(fds, num, 1000);
		if(resfd < 0) {
			JANUS_LOG(LOG_ERR, "[SIP-%s] Error polling...\n", session->account.username);
			JANUS_LOG(LOG_ERR, "[SIP-%s]   -- %d (%s)\n", session->account.username, errno, strerror(errno));
			break;
		} else if(resfd == 0) {
			/* No data, keep going */
			continue;
		}
		if(session == NULL || g_atomic_int_get(&session->destroyed) ||
				session->status <= janus_sip_call_status_idle ||
				session->status >= janus_sip_call_status_closing)
			break;
		int i = 0;
		for(i=0; i<num; i++) {
			if(fds[i].revents & (POLLERR | POLLHUP)) {
				/* Socket error? */
				JANUS_LOG(LOG_ERR, "[SIP-%s] Error polling: %s...\n", session->account.username,
					fds[i].revents & POLLERR ? "POLLERR" : "POLLHUP");
				JANUS_LOG(LOG_ERR, "[SIP-%s]   -- %d (%s)\n", session->account.username, errno, strerror(errno));
				if(session->media.updated)
					break;
				goon = FALSE;	/* Can we assume it's pretty much over, after a POLLERR? */
				/* FIXME Simulate a "hangup" coming from the browser */
				janus_sip_message *msg = g_malloc0(sizeof(janus_sip_message));
				if(msg == NULL) {
					JANUS_LOG(LOG_FATAL, "Memory error!\n");
					break;
				}
				msg->handle = session->handle;
				msg->message = json_pack("{ss}", "request", "hangup");
				msg->transaction = NULL;
				msg->jsep = NULL;
				g_async_queue_push(messages, msg);
				break;
			} else if(fds[i].revents & POLLIN) {
				if(pipe_fd != -1 && fds[i].fd == pipe_fd) {
					/* Poll interrupted for a reason, go on */
					int code = 0;
					bytes = read(pipe_fd, &code, sizeof(int));
					break;
				}
				/* Got an RTP/RTCP packet */
				if(session->media.audio_rtp_fd != -1 && fds[i].fd == session->media.audio_rtp_fd) {
					/* Got something audio (RTP) */
					addrlen = sizeof(remote);
					bytes = recvfrom(session->media.audio_rtp_fd, buffer, 1500, 0, (struct sockaddr*)&remote, &addrlen);
					rtp_header *header = (rtp_header *)buffer;
					if(session->media.audio_ssrc_peer != ntohl(header->ssrc)) {
						session->media.audio_ssrc_peer = ntohl(header->ssrc);
						JANUS_LOG(LOG_VERB, "Got SIP peer audio SSRC: %"SCNu32"\n", session->media.audio_ssrc_peer);
					}
					/* Is this SRTP? */
					if(session->media.has_srtp_remote) {
						int buflen = bytes;
						srtp_err_status_t res = srtp_unprotect(session->media.audio_srtp_in, buffer, &buflen);
						if(res != srtp_err_status_ok && res != srtp_err_status_replay_fail && res != srtp_err_status_replay_old) {
							guint32 timestamp = ntohl(header->timestamp);
							guint16 seq = ntohs(header->seq_number);
							JANUS_LOG(LOG_ERR, "[SIP-%s] Audio SRTP unprotect error: %s (len=%d-->%d, ts=%"SCNu32", seq=%"SCNu16")\n",
								session->account.username, janus_srtp_error_str(res), bytes, buflen, timestamp, seq);
							continue;
						}
						bytes = buflen;
					}
					/* Check if the SSRC changed (e.g., after a re-INVITE or UPDATE) */
					guint32 timestamp = ntohl(header->timestamp);
					janus_rtp_header_update(header, &session->media.context, FALSE, astep ? astep : 960);
					if(ats == 0) {
						ats = timestamp;
					} else if(astep == 0) {
						astep = timestamp-ats;
						if(astep < 0)
							astep = 0;
					}
					/* Save the frame if we're recording */
					janus_recorder_save_frame(session->arc_peer, buffer, bytes);
					/* Relay to browser */
					gateway->relay_rtp(session->handle, 0, buffer, bytes);
					continue;
				} else if(session->media.audio_rtcp_fd != -1 && fds[i].fd == session->media.audio_rtcp_fd) {
					/* Got something audio (RTCP) */
					addrlen = sizeof(remote);
					bytes = recvfrom(session->media.audio_rtcp_fd, buffer, 1500, 0, (struct sockaddr*)&remote, &addrlen);
					//~ JANUS_LOG(LOG_VERB, "************************\nGot %d bytes on the audio RTCP channel...\n", bytes);
					/* Is this SRTCP? */
					if(session->media.has_srtp_remote) {
						int buflen = bytes;
						srtp_err_status_t res = srtp_unprotect_rtcp(session->media.audio_srtp_in, buffer, &buflen);
						if(res != srtp_err_status_ok && res != srtp_err_status_replay_fail && res != srtp_err_status_replay_old) {
							JANUS_LOG(LOG_ERR, "[SIP-%s] Audio SRTCP unprotect error: %s (len=%d-->%d)\n",
								session->account.username, janus_srtp_error_str(res), bytes, buflen);
							continue;
						}
						bytes = buflen;
					}
					/* Relay to browser */
					gateway->relay_rtcp(session->handle, 0, buffer, bytes);
					continue;
				} else if(session->media.video_rtp_fd != -1 && fds[i].fd == session->media.video_rtp_fd) {
					/* Got something video (RTP) */
					addrlen = sizeof(remote);
					bytes = recvfrom(session->media.video_rtp_fd, buffer, 1500, 0, (struct sockaddr*)&remote, &addrlen);
					//~ JANUS_LOG(LOG_VERB, "************************\nGot %d bytes on the video RTP channel...\n", bytes);
					//~ rtp_header_t *rtp = (rtp_header_t *)buffer;
					//~ JANUS_LOG(LOG_VERB, " ... parsed RTP packet (ssrc=%u, pt=%u, seq=%u, ts=%u)...\n",
						//~ ntohl(rtp->ssrc), rtp->type, ntohs(rtp->seq_number), ntohl(rtp->timestamp));
					rtp_header *header = (rtp_header *)buffer;
					if(session->media.video_ssrc_peer != ntohl(header->ssrc)) {
						session->media.video_ssrc_peer = ntohl(header->ssrc);
						JANUS_LOG(LOG_VERB, "Got SIP peer video SSRC: %"SCNu32"\n", session->media.video_ssrc_peer);
					}
					/* Is this SRTP? */
					if(session->media.has_srtp_remote) {
						int buflen = bytes;
						srtp_err_status_t res = srtp_unprotect(session->media.video_srtp_in, buffer, &buflen);
						if(res != srtp_err_status_ok && res != srtp_err_status_replay_fail && res != srtp_err_status_replay_old) {
							guint32 timestamp = ntohl(header->timestamp);
							guint16 seq = ntohs(header->seq_number);
							JANUS_LOG(LOG_ERR, "[SIP-%s] Video SRTP unprotect error: %s (len=%d-->%d, ts=%"SCNu32", seq=%"SCNu16")\n",
								session->account.username, janus_srtp_error_str(res), bytes, buflen, timestamp, seq);
							continue;
						}
						bytes = buflen;
					}
					/* Check if the SSRC changed (e.g., after a re-INVITE or UPDATE) */
					janus_rtp_header_update(header, &session->media.context, TRUE, vstep ? vstep : 4500);
					guint32 timestamp = ntohl(header->timestamp);
					if(vts == 0) {
						vts = timestamp;
					} else if(vstep == 0) {
						vstep = timestamp-vts;
						if(vstep < 0)
							vstep = 0;
					}
					/* Save the frame if we're recording */
					janus_recorder_save_frame(session->vrc_peer, buffer, bytes);
					/* Relay to browser */
					gateway->relay_rtp(session->handle, 1, buffer, bytes);
					continue;
				} else if(session->media.video_rtcp_fd != -1 && fds[i].fd == session->media.video_rtcp_fd) {
					/* Got something video (RTCP) */
					addrlen = sizeof(remote);
					bytes = recvfrom(session->media.video_rtcp_fd, buffer, 1500, 0, (struct sockaddr*)&remote, &addrlen);
					//~ JANUS_LOG(LOG_VERB, "************************\nGot %d bytes on the video RTCP channel...\n", bytes);
					/* Is this SRTCP? */
					if(session->media.has_srtp_remote) {
						int buflen = bytes;
						srtp_err_status_t res = srtp_unprotect_rtcp(session->media.video_srtp_in, buffer, &buflen);
						if(res != srtp_err_status_ok && res != srtp_err_status_replay_fail && res != srtp_err_status_replay_old) {
							JANUS_LOG(LOG_ERR, "[SIP-%s] Video SRTP unprotect error: %s (len=%d-->%d)\n",
								session->account.username, janus_srtp_error_str(res), bytes, buflen);
							continue;
						}
						bytes = buflen;
					}
					/* Relay to browser */
					gateway->relay_rtcp(session->handle, 1, buffer, bytes);
					continue;
				}
			}
		}
	}
	if(session->media.audio_rtp_fd != -1) {
		close(session->media.audio_rtp_fd);
		session->media.audio_rtp_fd = -1;
	}
	if(session->media.audio_rtcp_fd != -1) {
		close(session->media.audio_rtcp_fd);
		session->media.audio_rtcp_fd = -1;
	}
	session->media.local_audio_rtp_port = 0;
	session->media.local_audio_rtcp_port = 0;
	session->media.audio_ssrc = 0;
	if(session->media.video_rtp_fd != -1) {
		close(session->media.video_rtp_fd);
		session->media.video_rtp_fd = -1;
	}
	if(session->media.video_rtcp_fd != -1) {
		close(session->media.video_rtcp_fd);
		session->media.video_rtcp_fd = -1;
	}
	session->media.local_video_rtp_port = 0;
	session->media.local_video_rtcp_port = 0;
	session->media.video_ssrc = 0;
	if(session->media.pipefd[0] > 0) {
		close(session->media.pipefd[0]);
		session->media.pipefd[0] = -1;
	}
	if(session->media.pipefd[1] > 0) {
		close(session->media.pipefd[1]);
		session->media.pipefd[1] = -1;
	}
	/* Clean up SRTP stuff, if needed */
	janus_sip_srtp_cleanup(session);
	/* Done */
	JANUS_LOG(LOG_VERB, "Leaving SIP relay thread\n");
	janus_refcount_decrease(&session->ref);
	g_thread_unref(g_thread_self());
	return NULL;
}


/* Sofia Event thread */
gpointer janus_sip_sofia_thread(gpointer user_data) {
	janus_sip_session *session = (janus_sip_session *)user_data;
	if(session == NULL || session->account.username == NULL) {
		g_thread_unref(g_thread_self());
		return NULL;
	}
	janus_refcount_increase(&session->ref);
	JANUS_LOG(LOG_VERB, "Joining sofia loop thread (%s)...\n", session->account.username);
	session->stack = g_malloc0(sizeof(ssip_t));
	if(session->stack == NULL) {
		JANUS_LOG(LOG_FATAL, "Memory error!\n");
		janus_refcount_decrease(&session->ref);
		return NULL;
	}
	session->stack->session = session;
	session->stack->s_nua = NULL;
	session->stack->s_nh_r = NULL;
	session->stack->s_nh_i = NULL;
	session->stack->s_root = su_root_create(session->stack);
	su_home_init(session->stack->s_home);
	JANUS_LOG(LOG_VERB, "Setting up sofia stack (sip:%s@%s)\n", session->account.username, local_ip);
	char sip_url[128];
	char sips_url[128];
	char *ipv6;
	ipv6 = strstr(local_ip, ":");
	g_snprintf(sip_url, sizeof(sip_url), "sip:%s%s%s:*", ipv6 ? "[" : "", local_ip, ipv6 ? "]" : "");
	g_snprintf(sips_url, sizeof(sips_url), "sips:%s%s%s:*", ipv6 ? "[" : "", local_ip, ipv6 ? "]" : "");
	char outbound_options[256] = "use-rport no-validate";
	if(keepalive_interval > 0)
		g_strlcat(outbound_options, " options-keepalive", sizeof(outbound_options));
	if(!behind_nat)
		g_strlcat(outbound_options, " no-natify", sizeof(outbound_options));
	session->stack->s_nua = nua_create(session->stack->s_root,
				janus_sip_sofia_callback,
				session,
				SIPTAG_ALLOW_STR("INVITE, ACK, BYE, CANCEL, OPTIONS, UPDATE"),
				NUTAG_M_USERNAME(session->account.username),
				NUTAG_URL(sip_url),
				TAG_IF(session->account.sips, NUTAG_SIPS_URL(sips_url)),
				SIPTAG_USER_AGENT_STR(session->account.user_agent ? session->account.user_agent : user_agent),
				NUTAG_KEEPALIVE(keepalive_interval * 1000),	/* Sofia expects it in milliseconds */
				NUTAG_OUTBOUND(outbound_options),
				SIPTAG_SUPPORTED(NULL),
				TAG_NULL());
	su_root_run(session->stack->s_root);
	/* When we get here, we're done */
	nua_destroy(session->stack->s_nua);
	su_root_destroy(session->stack->s_root);
	session->stack->s_root = NULL;
	su_home_deinit(session->stack->s_home);
	su_home_unref(session->stack->s_home);
	if (session->stack) {
		g_free(session->stack);
		session->stack = NULL;
	}
	janus_refcount_decrease(&session->ref);
	JANUS_LOG(LOG_VERB, "Leaving sofia loop thread...\n");
	g_thread_unref(g_thread_self());
	return NULL;
}<|MERGE_RESOLUTION|>--- conflicted
+++ resolved
@@ -362,11 +362,11 @@
 		g_free(session->account.username);
 		session->account.username = NULL;
 	}
-	if (session->account.display_name) {
+	if(session->account.display_name) {
 		g_free(session->account.display_name);
 		session->account.display_name = NULL;
 	}
-	if (session->account.user_agent) {
+	if(session->account.user_agent) {
 		g_free(session->account.user_agent);
 		session->account.user_agent = NULL;
 	}
@@ -378,12 +378,12 @@
 		g_free(session->callee);
 		session->callee = NULL;
 	}
-	if (session->callid) {
+	if(session->callid) {
 		g_hash_table_remove(callids, session->callid);
 		g_free(session->callid);
 		session->callid = NULL;
 	}
-	if (session->sdp) {
+	if(session->sdp) {
 		janus_sdp_free(session->sdp);
 		session->sdp = NULL;
 	}
@@ -574,7 +574,7 @@
 /* Parses a SIP URI (SIPS is not supported), returns 0 on success, -1 otherwise */
 static int janus_sip_parse_uri(janus_sip_uri_t *sip_uri, const char *data) {
 	g_strlcpy(sip_uri->data, data, JANUS_SIP_URI_MAXLEN);
-	if (url_d(sip_uri->url, sip_uri->data) < 0 || sip_uri->url->url_type != url_sip)
+	if(url_d(sip_uri->url, sip_uri->data) < 0 || sip_uri->url->url_type != url_sip)
 		return -1;
 	return 0;
 }
@@ -582,7 +582,7 @@
 /* Similar to the above function, but it also accepts SIPS URIs */
 static int janus_sip_parse_proxy_uri(janus_sip_uri_t *sip_uri, const char *data) {
 	g_strlcpy(sip_uri->data, data, JANUS_SIP_URI_MAXLEN);
-	if (url_d(sip_uri->url, sip_uri->data) < 0 || (sip_uri->url->url_type != url_sip && sip_uri->url->url_type != url_sips))
+	if(url_d(sip_uri->url, sip_uri->data) < 0 || (sip_uri->url->url_type != url_sip && sip_uri->url->url_type != url_sips))
 		return -1;
 	return 0;
 }
@@ -604,100 +604,7 @@
 #define JANUS_SIP_ERROR_TOO_STRICT			452
 
 
-<<<<<<< HEAD
-=======
-/* SIP watchdog/garbage collector (sort of) */
-static void *janus_sip_watchdog(void *data) {
-	JANUS_LOG(LOG_INFO, "SIP watchdog started\n");
-	gint64 now = 0;
-	while(g_atomic_int_get(&initialized) && !g_atomic_int_get(&stopping)) {
-		janus_mutex_lock(&sessions_mutex);
-		/* Iterate on all the sessions */
-		now = janus_get_monotonic_time();
-		if(old_sessions != NULL) {
-			GList *sl = old_sessions;
-			JANUS_LOG(LOG_HUGE, "Checking %d old SIP sessions...\n", g_list_length(old_sessions));
-			while(sl) {
-				janus_sip_session *session = (janus_sip_session *)sl->data;
-				if(!session) {
-					sl = sl->next;
-					continue;
-				}
-				if (now-session->destroyed >= 5*G_USEC_PER_SEC) {
-					/* We're lazy and actually get rid of the stuff only after a few seconds */
-					JANUS_LOG(LOG_VERB, "Freeing old SIP session\n");
-					GList *rm = sl->next;
-					old_sessions = g_list_delete_link(old_sessions, sl);
-					sl = rm;
-					if (session->account.identity) {
-					    g_hash_table_remove(identities, session->account.identity);
-					    g_free(session->account.identity);
-					    session->account.identity = NULL;
-					}
-					session->account.sips = TRUE;
-					if (session->account.proxy) {
-					    g_free(session->account.proxy);
-					    session->account.proxy = NULL;
-					}
-					if (session->account.secret) {
-					    g_free(session->account.secret);
-					    session->account.secret = NULL;
-					}
-					if (session->account.username) {
-					    g_free(session->account.username);
-					    session->account.username = NULL;
-					}
-					if (session->account.display_name) {
-					    g_free(session->account.display_name);
-					    session->account.display_name = NULL;
-					}
-					if (session->account.user_agent) {
-					    g_free(session->account.user_agent);
-					    session->account.user_agent = NULL;
-					}
-					if (session->account.authuser) {
-					    g_free(session->account.authuser);
-					    session->account.authuser = NULL;
-					}
-					if (session->callee) {
-					    g_free(session->callee);
-					    session->callee = NULL;
-					}
-					if (session->callid) {
-					    g_hash_table_remove(callids, session->callid);
-					    g_free(session->callid);
-					    session->callid = NULL;
-					}
-					if (session->sdp) {
-					    janus_sdp_free(session->sdp);
-					    session->sdp = NULL;
-					}
-					if (session->transaction) {
-					    g_free(session->transaction);
-					    session->transaction = NULL;
-					}
-					if (session->media.remote_ip) {
-					    g_free(session->media.remote_ip);
-					    session->media.remote_ip = NULL;
-					}
-					janus_sip_srtp_cleanup(session);
-					session->handle = NULL;
-					g_free(session);
-					session = NULL;
-					continue;
-				}
-				sl = sl->next;
-			}
-		}
-		janus_mutex_unlock(&sessions_mutex);
-		g_usleep(500000);
-	}
-	JANUS_LOG(LOG_INFO, "SIP watchdog stopped\n");
-	return NULL;
-}
-
-
->>>>>>> 3e1b4d99
+
 /* Random string helper (for call-ids) */
 static char charset[] = "abcdefghijklmnopqrstuvwxyzABCDEFGHIJKLMNOPQRSTUVWXYZ0123456789";
 static void janus_sip_random_string(int length, char *buffer) {
@@ -1515,7 +1422,7 @@
 			json_t *proxy = json_object_get(root, "proxy");
 			const char *proxy_text = NULL;
 
-			if (proxy && !json_is_null(proxy)) {
+			if(proxy && !json_is_null(proxy)) {
 				/* Has to be validated separately because it could be null */
 				JANUS_VALIDATE_JSON_OBJECT(root, proxy_parameters,
 					error_code, error_cause, TRUE,
@@ -1524,7 +1431,7 @@
 					goto error;
 				proxy_text = json_string_value(proxy);
 				janus_sip_uri_t proxy_uri;
-				if (janus_sip_parse_proxy_uri(&proxy_uri, proxy_text) < 0) {
+				if(janus_sip_parse_proxy_uri(&proxy_uri, proxy_text) < 0) {
 					JANUS_LOG(LOG_ERR, "Invalid proxy address %s\n", proxy_text);
 					error_code = JANUS_SIP_ERROR_INVALID_ADDRESS;
 					g_snprintf(error_cause, 512, "Invalid proxy address %s\n", proxy_text);
@@ -1535,21 +1442,21 @@
 			/* Parse register TTL */
 			int ttl = register_ttl;
 			json_t *reg_ttl = json_object_get(root, "register_ttl");
-			if (reg_ttl && json_is_integer(reg_ttl))
+			if(reg_ttl && json_is_integer(reg_ttl))
 				ttl = json_integer_value(reg_ttl);
-			if (ttl <= 0)
+			if(ttl <= 0)
 				ttl = JANUS_DEFAULT_REGISTER_TTL;
 
 			/* Parse display name */
 			const char* display_name_text = NULL;
 			json_t *display_name = json_object_get(root, "display_name");
-			if (display_name && json_is_string(display_name))
+			if(display_name && json_is_string(display_name))
 				display_name_text = json_string_value(display_name);
 
 			/* Parse user agent */
 			const char* user_agent_text = NULL;
 			json_t *user_agent = json_object_get(root, "user_agent");
-			if (user_agent && json_is_string(user_agent))
+			if(user_agent && json_is_string(user_agent))
 				user_agent_text = json_string_value(user_agent);
 
 			/* Now the user part, if needed */
@@ -1567,7 +1474,7 @@
 			if(username) {
 				/* Parse address */
 				username_text = json_string_value(username);
-				if (janus_sip_parse_uri(&username_uri, username_text) < 0) {
+				if(janus_sip_parse_uri(&username_uri, username_text) < 0) {
 					JANUS_LOG(LOG_ERR, "Invalid user address %s\n", username_text);
 					error_code = JANUS_SIP_ERROR_INVALID_ADDRESS;
 					g_snprintf(error_cause, 512, "Invalid user address %s\n", username_text);
@@ -1607,7 +1514,7 @@
 					session->account.secret = g_strdup(secret_text);
 					session->account.secret_type = janus_sip_secret_type_hashed;
 				}
-				if (authuser) {
+				if(authuser) {
 					const char *authuser_text;
 					authuser_text = json_string_value(authuser);
 					session->account.authuser = g_strdup(authuser_text);
@@ -1623,13 +1530,13 @@
 			g_hash_table_insert(identities, session->account.identity, session);
 			session->account.sips = sips;
 			session->account.username = g_strdup(user_id);
-			if (display_name_text) {
+			if(display_name_text) {
 				session->account.display_name = g_strdup(display_name_text);
 			}
-			if (user_agent_text) {
+			if(user_agent_text) {
 				session->account.user_agent = g_strdup(user_agent_text);
 			}
-			if (proxy_text) {
+			if(proxy_text) {
 				session->account.proxy = g_strdup(proxy_text);
 			}
 
@@ -1666,7 +1573,7 @@
 				session->stack->s_nh_r = NULL;
 			}
 
-			if (send_register) {
+			if(send_register) {
 				session->stack->s_nh_r = nua_handle(session->stack->s_nua, session, TAG_END());
 				if(session->stack->s_nh_r == NULL) {
 					JANUS_LOG(LOG_ERR, "NUA Handle for REGISTER still null??\n");
@@ -1773,7 +1680,7 @@
 			/* Parse address */
 			const char *uri_text = json_string_value(uri);
 			janus_sip_uri_t target_uri;
-			if (janus_sip_parse_uri(&target_uri, uri_text) < 0) {
+			if(janus_sip_parse_uri(&target_uri, uri_text) < 0) {
 				JANUS_LOG(LOG_ERR, "Invalid user address %s\n", uri_text);
 				error_code = JANUS_SIP_ERROR_INVALID_ADDRESS;
 				g_snprintf(error_cause, 512, "Invalid user address %s\n", uri_text);
@@ -1842,7 +1749,7 @@
 			JANUS_LOG(LOG_VERB, "Prepared SDP for INVITE:\n%s", sdp);
 			/* Prepare the From header */
 			char from_hdr[1024];
-			if (session->account.display_name) {
+			if(session->account.display_name) {
 				g_snprintf(from_hdr, sizeof(from_hdr), "\"%s\" <%s>", session->account.display_name, session->account.identity);
 			} else {
 				g_snprintf(from_hdr, sizeof(from_hdr), "%s", session->account.identity);
@@ -2054,9 +1961,9 @@
 			}
 			int response_code = 486;
 			json_t *code_json = json_object_get(root, "code");
-			if (code_json && json_is_integer(code_json))
+			if(code_json && json_is_integer(code_json))
 				response_code = json_integer_value(code_json);
-			if (response_code <= 399) {
+			if(response_code <= 399) {
 				JANUS_LOG(LOG_WARN, "Invalid SIP response code specified, using 486 to decline call\n");
 				response_code = 486;
 			}
@@ -2338,7 +2245,7 @@
 			int duration_ms = 0;
 			json_t *duration = json_object_get(root, "duration");
 			duration_ms = duration ? json_integer_value(duration) : 0;
-			if (duration_ms <= 0 || duration_ms > 5000) {
+			if(duration_ms <= 0 || duration_ms > 5000) {
 				duration_ms = 160; /* default value */
 			}
 
@@ -2430,7 +2337,7 @@
 			 * the user since we don't send early media. (assuming this is the right session, of course).
 			 * http://sofia-sip.sourceforge.net/refdocs/nua/nua__tag_8h.html#a516dc237722dc8ca4f4aa3524b2b444b
 			 */
-			if (callstate == nua_callstate_proceeding &&
+			if(callstate == nua_callstate_proceeding &&
 				    (session->stack->s_nh_i == nh || session->stack->s_nh_i == NULL)) {
 				json_t *call = json_object();
 				json_object_set_new(call, "sip", json_string("event"));
@@ -2540,7 +2447,7 @@
 					char *caller_text = url_as_string(session->stack->s_home, sip->sip_from->a_url);
 					json_object_set_new(result, "caller", json_string(caller_text));
 					su_free(session->stack->s_home, caller_text);
-					if (sip->sip_from && sip->sip_from->a_display) {
+					if(sip->sip_from && sip->sip_from->a_display) {
 						json_object_set_new(result, "displayname", json_string(sip->sip_from->a_display));
 					}
 					json_object_set_new(missed, "result", result);
@@ -2574,13 +2481,13 @@
 			gboolean changed = FALSE;
 			janus_sip_sdp_process(session, sdp, FALSE, reinvite, &changed);
 			/* Check if offer has neither audio nor video, fail with 488 */
-			if (!session->media.has_audio && !session->media.has_video) {
+			if(!session->media.has_audio && !session->media.has_video) {
 				nua_respond(nh, 488, sip_status_phrase(488), TAG_END());
 				janus_sdp_free(sdp);
 				break;
 			}
 			/* Also fail with 488 if there's no remote IP address that can be used for RTP */
-			if (!session->media.remote_ip) {
+			if(!session->media.remote_ip) {
 				nua_respond(nh, 488, sip_status_phrase(488), TAG_END());
 				janus_sdp_free(sdp);
 				break;
@@ -3574,7 +3481,7 @@
 	session->stack->s_root = NULL;
 	su_home_deinit(session->stack->s_home);
 	su_home_unref(session->stack->s_home);
-	if (session->stack) {
+	if(session->stack) {
 		g_free(session->stack);
 		session->stack = NULL;
 	}
