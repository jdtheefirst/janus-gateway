/*! \file   janus_videoroom.c
 * \author Lorenzo Miniero <lorenzo@meetecho.com>
 * \copyright GNU General Public License v3
 * \brief  Janus VideoRoom plugin
 * \details Check the \ref videoroom for more details.
 *
 * \ingroup plugins
 * \ref plugins
 *
 * \page videoroom VideoRoom plugin documentation
 * This is a plugin implementing a videoconferencing SFU
 * (Selective Forwarding Unit) for Janus, that is an audio/video router.
 * This means that the plugin implements a virtual conferencing room peers
 * can join and leave at any time. This room is based on a Publish/Subscribe
 * pattern. Each peer can publish his/her own live audio/video feeds: this
 * feed becomes an available stream in the room the other participants can
 * attach to. This means that this plugin allows the realization of several
 * different scenarios, ranging from a simple webinar (one speaker, several
 * watchers) to a fully meshed video conference (each peer sending and
 * receiving to and from all the others).
 *
 * Considering that this plugin allows for several different WebRTC PeerConnections
 * to be on at the same time for the same peer (specifically, each peer
 * potentially has 1 PeerConnection on for publishing and N on for subscriptions
 * from other peers), each peer may need to attach several times to the same
 * plugin for every stream: this means that each peer needs to have at least one
 * handle active for managing its relation with the plugin (joining a room,
 * leaving a room, muting/unmuting, publishing, receiving events), and needs
 * to open a new one each time he/she wants to subscribe to a feed from
 * another publisher participant. The handle used for a subscription,
 * however, would be logically a "slave" to the master one used for
 * managing the room: this means that it cannot be used, for instance,
 * to unmute in the room, as its only purpose would be to provide a
 * context in which creating the recvonly PeerConnection for the
 * subscription to an active publisher participant.
 *
 * \note Work is going on to implement SSRC multiplexing (Unified Plan),
 * meaning that in the future you'll be able to use the same
 * Janus handle/VideoRoom subscriber/PeerConnection to receive multiple
 * publishers at the same time.
 *
 * Rooms to make available are listed in the plugin configuration file.
 * A pre-filled configuration file is provided in \c conf/janus.plugin.videoroom.cfg
 * and includes a demo room for testing. The same plugin is also used
 * dynamically (that is, with rooms created on the fly via API) in the
 * Screen Sharing demo as well.
 *
 * To add more rooms or modify the existing one, you can use the following
 * syntax:
 *
 * \verbatim
[<unique room ID>]
description = This is my awesome room
is_private = yes|no (private rooms don't appear when you do a 'list' request)
secret = <optional password needed for manipulating (e.g. destroying) the room>
pin = <optional password needed for joining the room>
require_pvtid = yes|no (whether subscriptions are required to provide a valid
             a valid private_id to associate with a publisher, default=no)
publishers = <max number of concurrent senders> (e.g., 6 for a video
             conference or 1 for a webinar, default=3)
bitrate = <max video bitrate for senders> (e.g., 128000)
fir_freq = <send a FIR to publishers every fir_freq seconds> (0=disable)
audiocodec = opus|g722|pcmu|pcma|isac32|isac16 (audio codec to force on publishers, default=opus
			can be a comma separated list in order of preference, e.g., opus,pcmu)
videocodec = vp8|vp9|h264 (video codec to force on publishers, default=vp8
			can be a comma separated list in order of preference, e.g., vp9,vp8,h264)
video_svc = yes|no (whether SVC support must be enabled; works only for VP9, default=no)
audiolevel_ext = yes|no (whether the ssrc-audio-level RTP extension must be
	negotiated/used or not for new publishers, default=yes)
audiolevel_event = yes|no (whether to emit event to other users or not)
audio_active_packets = 100 (number of packets with audio level, default=100, 2 seconds)
audio_level_average = 25 (average value of audio level, 127=muted, 0='too loud', default=25)
videoorient_ext = yes|no (whether the video-orientation RTP extension must be
	negotiated/used or not for new publishers, default=yes)
playoutdelay_ext = yes|no (whether the playout-delay RTP extension must be
	negotiated/used or not for new publishers, default=yes)
transport_wide_cc_ext = yes|no (whether the transport wide CC RTP extension must be
	negotiated/used or not for new publishers, default=no)
record = true|false (whether this room should be recorded, default=false)
rec_dir = <folder where recordings should be stored, when enabled>
notify_joining = true|false (optional, whether to notify all participants when a new
            participant joins the room. The Videoroom plugin by design only notifies
            new feeds (publishers), and enabling this may result extra notification
            traffic. This flag is particularly useful when enabled with \c require_pvtid
            for admin to manage listening only participants. default=false)
\endverbatim
 *
 * Note that recording will work with all codecs except iSAC.
 *
 * \section sfuapi Video Room API
 *
 * The Video Room API supports several requests, some of which are
 * synchronous and some asynchronous. There are some situations, though,
 * (invalid JSON, invalid request) which will always result in a
 * synchronous error response even for asynchronous requests.
 *
 * \c create , \c destroy , \c edit , \c exists, \c list, \c allowed, \c kick and
 * and \c listparticipants are synchronous requests, which means you'll
 * get a response directly within the context of the transaction.
 * \c create allows you to create a new video room dynamically, as an
 * alternative to using the configuration file; \c edit allows you to
 * dynamically edit some room properties (e.g., the PIN); \c destroy removes a
 * video room and destroys it, kicking all the users out as part of the
 * process; \c exists allows you to check whether a specific video room
 * exists; finally, \c list lists all the available rooms, while \c
 * listparticipants lists all the active (as in currentòy publishing
 * something) participants of a specific room and their details.
 *
 * The \c join , \c joinandconfigure , \c configure , \c publish ,
 * \c unpublish , \c start , \c pause , \c switch and \c leave
 * requests instead are all asynchronous, which
 * means you'll get a notification about their success or failure in
 * an event. \c join allows you to join a specific video room, specifying
 * whether that specific PeerConnection will be used for publishing or
 * watching; \c configure can be used to modify some of the participation
 * settings (e.g., bitrate cap); \c joinandconfigure combines the previous
 * two requests in a single one (just for publishers); \c publish can be
 * used to start sending media to broadcast to the other participants,
 * while \c unpublish does the opposite; \c start allows you to start
 * receiving media from a publisher you've subscribed to previously by
 * means of a \c join , while \c pause pauses the delivery of the media;
 * the \c switch request can be used to change the source of the media
 * flowing over a specific PeerConnection (e.g., I was watching Alice,
 * I want to watch Bob now) without having to create a new handle for
 * that; \c finally, \c leave allows you to leave a video room for good
 * (or, in the case of viewers, definitely closes a subscription).
 *
 * \c create can be used to create a new video room, and has to be
 * formatted as follows:
 *
\verbatim
{
	"request" : "create",
	"room" : <unique numeric ID, optional, chosen by plugin if missing>,
	"permanent" : <true|false, whether the room should be saved in the config file, default false>,
	"description" : "<pretty name of the room, optional>",
	"secret" : "<password required to edit/destroy the room, optional>",
	"pin" : "<password required to join the room, optional>",
	"is_private" : <true|false, whether the room should appear in a list request>,
	"allowed" : [ array of string tokens users can use to join this room, optional],
	...
}
\endverbatim
 *
 * For the sake of brevity, not all of the available settings are listed
 * here. You can refer to the name of the properties in the configuration
 * file as a reference, as the ones used to programmatically create a new
 * room are exactly the same.
 *
 * A successful creation procedure will result in a \c created response:
 *
\verbatim
{
	"videoroom" : "created",
	"room" : <unique numeric ID>,
	"permanent" : <true if saved to config file, false if not>
}
\endverbatim
 *
 * If you requested a permanent room but a \c false value is returned
 * instead, good chances are that there are permission problems.
 *
 * An error instead (and the same applies to all other requests, so this
 * won't be repeated) would provide both an error code and a more verbose
 * description of the cause of the issue:
 *
\verbatim
{
	"videoroom" : "event",
	"error_code" : <numeric ID, check Macros below>,
	"error" : "<error description as a string>"
}
\endverbatim
 *
 * Notice that, in general, all users can create rooms. If you want to
 * limit this functionality, you can configure an admin \c admin_key in
 * the plugin settings. When configured, only "create" requests that
 * include the correct \c admin_key value in an "admin_key" property
 * will succeed, and will be rejected otherwise.
 *
 * Once a room has been created, you can still edit some (but not all)
 * of its properties using the \c edit request. This allows you to modify
 * the room description, secret, pin and whether it's private or not: you
 * won't be able to modify other more static properties, like the room ID,
 * the sampling rate, the extensions-related stuff and so on. If you're
 * interested in changing the ACL, instead, check the \c allowed message.
 * An \c edit request has to be formatted as follows:
 *
\verbatim
{
	"request" : "edit",
	"room" : <unique numeric ID of the room to edit>,
	"secret" : "<room secret, mandatory if configured>",
	"new_description" : "<new pretty name of the room, optional>",
	"new_secret" : "<new password required to edit/destroy the room, optional>",
	"new_pin" : "<new password required to join the room, optional>",
	"new_is_private" : <true|false, whether the room should appear in a list request>,
	"new_require_pvtid" : <true|false, whether the room should require private_id from subscribers>,
	"new_bitrate" : <new bitrate cap to force on all publishers (except those with custom overrides)>,
	"new_fir_freq" : <new period for regular PLI keyframe requests to publishers>,
	"new_publishers" : <new cap on the number of concurrent active WebRTC publishers>,
	"permanent" : <true|false, whether the room should be also removed from the config file, default false>
}
\endverbatim
 *
 * A successful edit procedure will result in an \c edited response:
 *
\verbatim
{
	"videoroom" : "edited",
	"room" : <unique numeric ID>
}
\endverbatim
 *
 * On the other hand, \c destroy can be used to destroy an existing video
 * room, whether created dynamically or statically, and has to be
 * formatted as follows:
 *
\verbatim
{
	"request" : "destroy",
	"room" : <unique numeric ID of the room to destroy>,
	"secret" : "<room secret, mandatory if configured>",
	"permanent" : <true|false, whether the room should be also removed from the config file, default false>
}
\endverbatim
 *
 * A successful destruction procedure will result in a \c destroyed response:
 *
\verbatim
{
	"videoroom" : "destroyed",
	"room" : <unique numeric ID>
}
\endverbatim
 *
 * This will also result in a \c destroyed event being sent to all the
 * participants in the video room, which will look like this:
 *
\verbatim
{
	"videoroom" : "destroyed",
	"room" : <unique numeric ID of the destroyed room>
}
\endverbatim
 *
 * You can check whether a room exists using the \c exists request,
 * which has to be formatted as follows:
 *
\verbatim
{
	"request" : "exists",
	"room" : <unique numeric ID of the room to check>
}
\endverbatim
 *
 * A successful request will result in a \c success response:
 *
\verbatim
{
	"videoroom" : "success",
	"room" : <unique numeric ID>,
	"exists" : <true|false>
}
\endverbatim
 *
 * You can configure whether to check tokens or add/remove people who can join
 * a room using the \c allowed request, which has to be formatted as follows:
 *
\verbatim
{
	"request" : "allowed",
	"secret" : "<room secret, mandatory if configured>",
	"action" : "enable|disable|add|remove",
	"room" : <unique numeric ID of the room to update>,
	"allowed" : [
		// Array of strings (tokens users might pass in "join", only for add|remove)
	]
}
\endverbatim
 *
 * A successful request will result in a \c success response:
 *
\verbatim
{
	"videoroom" : "success",
	"room" : <unique numeric ID>,
	"allowed" : [
		// Updated, complete, list of allowed tokens (only for enable|add|remove)
	]
}
\endverbatim
 *
 * If you're the administrator of a room (that is, you created it and have access
 * to the secret) you can kick participants using the \c kick request. Notice
 * that this only kicks the user out of the room, but does not prevent them from
 * re-joining: to ban them, you need to first remove them from the list of
 * authorized users (see \c allowed request) and then \c kick them. The \c kick
 * request has to be formatted as follows:
 *
\verbatim
{
	"request" : "kick",
	"secret" : "<room secret, mandatory if configured>",
	"room" : <unique numeric ID of the room>,
	"id" : <unique numeric ID of the participant to kick>
}
\endverbatim
 *
 * A successful request will result in a \c success response:
 *
\verbatim
{
	"videoroom" : "success",
}
\endverbatim
 *
 * To get a list of the available rooms (excluded those configured or
 * created as private rooms) you can make use of the \c list request,
 * which has to be formatted as follows:
 *
\verbatim
{
	"request" : "list"
}
\endverbatim
 *
 * A successful request will produce a list of rooms in a \c success response:
 *
\verbatim
{
	"videoroom" : "success",
	"rooms" : [		// Array of room objects
		{	// Room #1
			"room" : <unique numeric ID>,
			"description" : "<Name of the room>",
			"pin_required" : <true|false, whether a PIN is required to join this room>,
			"max_publishers" : <how many publishers can actually publish via WebRTC at the same time>,
			"bitrate" : <bitrate cap that should be forced (via REMB) on all publishers by default>,
			"bitrate_cap" : <true|false, whether the above cap should act as a limit to dynamic bitrate changes by publishers>,
			"fir_freq" : <how often a keyframe request is sent via PLI/FIR to active publishers>,
			"audiocodec" : "<comma separated list of allowed audio codecs>",
			"videocodec" : "<comma separated list of allowed video codecs>",
			"record" : <true|false, whether the room is being recorded>,
			"record_dir" : "<if recording, the path where the .mjr files are being saved>",
			"num_participants" : <count of the participants (publishers, active or not; not subscribers)>
		},
		// Other rooms
	]
}
\endverbatim
 *
 * To get a list of the participants in a specific room, instead, you
 * can make use of the \c listparticipants request, which has to be
 * formatted as follows:
 *
\verbatim
{
	"request" : "listparticipants",
	"room" : <unique numeric ID of the room>
}
\endverbatim
 *
 * A successful request will produce a list of participants in a
 * \c participants response:
 *
\verbatim
{
	"videoroom" : "participants",
	"room" : <unique numeric ID of the room>,
	"participants" : [		// Array of participant objects
		{	// Participant #1
			"id" : <unique numeric ID of the participant>,
			"display" : "<display name of the participant, if any; optional>",
			"talking" : <true|false, whether user is talking or not (only if audio levels are used)>,
			"internal_audio_ssrc" : <audio SSRC used internally for this active publisher>,
			"internal_video_ssrc" : <video SSRC used internally for this active publisher>
		},
		// Other participants
	]
}
\endverbatim
 *
 * This covers almost all the synchronous requests. All the asynchronous requests,
 * plus a couple of additional synchronous requests we'll cover later, refer
 * to participants instead, namely on how they can publish, subscribe, or
 * more in general manage the media streams they may be sending or receiving.
 *
 * Considering the different nature of publishers and subscribers in the room,
 * and more importantly how you establish PeerConnections in the respective
 * cases, their API requests are addressed in separate subsections.
 *
 * \subsection vroompub VideoRoom Publishers
 *
 * In a VideoRoom, publishers are those participant handles that are able
 * (although may choose not to, more on this later) publish media in the
 * room, and as such become feeds that you can subscribe to.
 *
 * To specify a handle will be associated with a publisher, you must use
 * the \c join request with \c ptype set to \c publisher (note that, as it
 * will be explained later, you can also use \c joinandconfigure for the
 * purpose). The exact syntax of the request is the following:
 *
\verbatim
{
	"request" : "join",
	"ptype" : "publisher",
	"room" : <unique ID of the room to join>,
	"id" : <unique ID to register for the publisher; optional, will be chosen by the plugin if missing>,
	"display" : "<display name for the publisher; optional>",
	"token" : "<invitation token, in case the room has an ACL; optional>"
}
\endverbatim
 *
 * This will add the user to the list of participants in the room, although
 * in a non-active role for the time being. Anyway, this participation
 * allows the user to receive notifications about several aspects of the
 * room on the related handle (including streams as they become available
 * and go away). As such, it can be used even just as a way to get
 * notifications in a room, without the need of ever actually publishing
 * any stream at all (which explains why the "publisher" role may actually
 * be a bit confusing in this context).
 *
 * A successful \c join will result in a \c joined event, which will contain
 * a list of the currently active (as in publishing via WebRTC) publishers:
 *
\verbatim
{
	"videoroom" : "joined",
	"room" : <room ID>,
	"description" : <description of the room, if available>,
	"id" : <unique ID of the participant>,
	"private_id" : <a different unique ID associated to the participant; meant to be private>,
	"publishers" : [
		{
			"id" : <unique ID of active publisher #1>,
			"display" : "<display name of active publisher #1, if any>",
			"audio_codec" : "<audio codec used by active publisher #1, if any>",
			"video_codec" : "<video codec used by active publisher #1, if any>",
			"talking" : <true|false, whether the publisher is talking or not (only if audio levels are used)>,
		},
		// Other active publishers
	]
}
\endverbatim
 *
 * Notice that the publishers list will of course be empty if no one is
 * currently active in the room. For what concerns the \c private_id
 * property, it is meant to be used by the user when they create subscriptions,
 * so that the plugin can associate subscriber handles (which are typically
 * anonymous) to a specific participant; they're usually optional, unless
 * required by the room configuration.
 *
 * As explained, with a simple \c join you're not an active publisher (there
 * is no WebRTC PeerConnection yet), which means that by default your presence
 * is not notified to other participants. In fact, the publish/subscribe nature
 * of the plugin implies that by default only active publishers are notified,
 * to allow participants to subscribe to existing feeds: notifying all joins/leaves,
 * even those related to who will just lurk, may be overly verbose and chatty,
 * especially in large rooms. Anyway, rooms can be configured to notify those
 * as well, if the \c notify_joining property is set to true: in that case,
 * regular joins will be notified too, in an event formatted like this:
 *
\verbatim
{
	"videoroom" : "event",
	"room" : <room ID>,
	"joining" : {
		"id" : <unique ID of the new participant>,
		"display" : "<display name of the new participant, if any>"
	}
}
\endverbatim
 *
 * If you're interested in publishing media within a room, you can do that
 * with a \c publish request. This request MUST be accompanied by a JSEP
 * SDP offer to negotiate a new PeerConnection. The plugin will match it
 * to the room configuration (e.g., to make sure the codecs you negotiated
 * are allowed in the room), and will reply with a JSEP SDP answer to
 * close the circle and complete the setup of the PeerConnection. As soon
 * as the PeerConnection has been establisher, the publisher will become
 * active, and a new active feed other participants can subscribe to.
 *
 * The syntax of a \c publish request is the following:
 *
\verbatim
{
	"request" : "publish",
	"audio" : <true|false, depending on whether or not audio should be relayed; true by default>,
	"video" : <true|false, depending on whether or not video should be relayed; true by default>,
	"data" : <true|false, depending on whether or not data should be relayed; true by default>,
	"audiocodec" : "<audio codec to prefer among the negotiated ones; optional>",
	"videocodec" : "<video codec to prefer among the negotiated ones; optional>",
	"bitrate" : <bitrate cap to return via REMB; optional, overrides the global room value if present>,
	"record" : <true|false, whether this publisher should be recorded or not; optional>,
	"filename" : "<if recording, the base path/file to use for the recording files; optional>",
	"display" : "<new display name to use in the room; optional>"
}
\endverbatim
 *
 * As anticipated, since this is supposed to be accompanied by a JSEP SDP
 * offer describing the publisher's media streams, the plugin will negotiate
 * and prepare a matching JSEP SDP answer. If successful, a \c configured
 * event will be sent back, formatted like this:
 *
\verbatim
{
	"videoroom" : "event",
	"configured" : "ok"
}
\endverbatim
 *
 * This event will be accompanied by the prepared JSEP SDP answer.
 *
 * Notice that you can also use \c configure as a request instead of
 * \c publish to start publishing. The two are functionally equivalent
 * for publishing, but from a semantic perspective \c publish is the
 * right message to send when publishing. The \c configure request, as
 * it will be clearer later, can also be used to update some properties
 * of the publisher session: in this case the \c publish request can NOT
 * be used, as it can only be invoked to publish, and will fail if you're
 * already publishing something.
 *
 * As an additional note, notice that you can also join and publish in
 * a single request, which is useful in case you're not interested in
 * first join as a passive attendee and only later publish something,
 * but want to publish something right away. In this case you can use
 * the \c joinandconfigure request, which as you can imagine combines
 * the properties of both \c join and \c publish in a single request:
 * the response to a \c joinandconfigure will be a \c joined event, and
 * will again be accompanied by a JSEP SDP answer as usual.
 *
 * However you decided to publish something, as soon as the PeerConnection
 * setup succeeds and the publisher becomes active, an event is sent to
 * all the participants in the room with information on the new feed.
 * The event must contain an array with a single element, and be formatted like this:
 *
\verbatim
{
	"videoroom" : "event",
	"room" : <room ID>,
	"publishers" : [
		{
			"id" : <unique ID of the new publisher>,
			"display" : "<display name of the new publisher, if any>",
			"audio_codec" : "<audio codec used the new publisher, if any>",
			"video_codec" : "<video codec used by the new publisher, if any>",
			"talking" : <true|false, whether the publisher is talking or not (only if audio levels are used)>,
		}
	]
}
\endverbatim
 *
 * To stop publishing and tear down the related PeerConnection, you can
 * use the \c unpublish request, which requires no arguments as the context
 * is implicit:
 *
\verbatim
{
	"request" : "unpublish"
}
\endverbatim
 *
 * This will have the plugin tear down the PeerConnection, and remove the
 * publisher from the list of active streams. If successful, the response
 * will look like this:
 *
\verbatim
{
	"videoroom" : "event",
	"unpublished" : "ok"
}
\endverbatim
 *
 * As soon as the PeerConnection is gone, all the other participants will
 * also be notified about the fact that the stream is no longer available:
 *
\verbatim
{
	"videoroom" : "event",
	"room" : <room ID>,
	"unpublished" : <unique ID of the publisher who unpublished>
}
\endverbatim
 *
 * Notice that the same event will also be sent whenever the publisher
 * feed disappears for reasons other than an explicit \c unpublish , e.g.,
 * because the handle was closed or the user lost their connection.
 * Besides, notice that you can publish and unpublish multiple times
 * within the context of the same publisher handle.
 *
 * As anticipated above, you can use a request called \c configure to
 * tweak some of the properties of an active publisher session. This
 * request must be formatted as follows:
 *
\verbatim
{
	"request" : "configure",
	"audio" : <true|false, depending on whether or not audio should be relayed; true by default>,
	"video" : <true|false, depending on whether or not video should be relayed; true by default>,
	"data" : <true|false, depending on whether or not data should be relayed; true by default>,
	"bitrate" : <bitrate cap to return via REMB; optional, overrides the global room value if present (unless bitrate_cap is set)>,
	"keyframe" : <true|false, whether we should send this publisher a keyframe request>,
	"record" : <true|false, whether this publisher should be recorded or not; optional>,
	"filename" : "<if recording, the base path/file to use for the recording files; optional>",
	"display" : "<new display name to use in the room; optional>"
}
\endverbatim
 *
 * As you can see, it's basically the same properties as those listed for
 * \c publish . This is why both requests can be used to start publishing,
 * as even in that case you configure some of the settings. If successful,
 * a \c configured event will be sent back as before, formatted like this:
 *
\verbatim
{
	"videoroom" : "event",
	"configured" : "ok"
}
\endverbatim
 *
 * An interesting feature VideoRoom publisher can take advantage of is
 * RTP forwarding. In fact, while the main purpose of this plugin is
 * getting media from WebRTC sources (publishers) and relaying it to
 * WebRTC destinations (subscribers), there are actually several use
 * cases and scenarios for making this media available to external,
 * notnecessarily WebRTC-compliant, components. These components may
 * benefit from having access to the RTP media sent by a publisher, e.g.,
 * for media processing, external recording, transcoding to other
 * technologies via other applications, scalability purposes or
 * whatever else makes sense in this context. This is made possible by
 * a request called \c rtp_forward which, as the name suggests, simply
 * forwards in real-time the media sent by a publisher via RTP (plain
 * or encrypted) to a remote backend.
 *
 * You can add a new RTP forwarder for an existing publisher using the
 * \c rtp_forward request, which has to be formatted as follows:
 *
\verbatim
{
	"request" : "rtp_forward",
	"room" : <unique numeric ID of the room the publisher is in>,
	"publisher_id" : <unique numeric ID of the publisher to relay externally>,
	"host" : "<host address to forward the RTP and data packets to>",
	"audio_port" : <port to forward the audio RTP packets to>,
	"audio_ssrc" : <audio SSRC to use to use when streaming; optional>,
	"audio_ptype" : <audio payload type to use when streaming; optional>,
	"audio_rtcp_port" : <port to contact to receive audio RTCP feedback from the recipient; optional, and currently unused for audio>,
	"video_port" : <port to forward the video RTP packets to>,
	"video_ssrc" : <video SSRC to use to use when streaming; optional>,
	"video_ptype" : <video payload type to use when streaming; optional>,
<<<<<<< HEAD
	"video_rtcp_port" : <port to contact to receive video RTCP feedback from the recipient; optional>,
	"video_port_2" : <if simulcasting or doing VP9-SVC, port to forward the video RTP packets from the second substream/layer to>,
	"video_ssrc_2" : <if simulcasting or doing VP9-SVC, video SSRC to use to use the second substream/layer; optional>,
	"video_ptype_2" : <if simulcasting or doing VP9-SVC, video payload type to use the second substream/layer; optional>,
	"video_port_3" : <if simulcasting or doing VP9-SVC, port to forward the video RTP packets from the third substream/layer to>,
	"video_ssrc_3" : <if simulcasting or doing VP9-SVC, video SSRC to use to use the third substream/layer; optional>,
	"video_ptype_3" : <if simulcasting or doing VP9-SVC, video payload type to use the third substream/layer; optional>,
=======
	"video_port_2" : <if simulcasting, port to forward the video RTP packets from the second substream/layer to>,
	"video_ssrc_2" : <if simulcasting, video SSRC to use to use the second substream/layer; optional>,
	"video_ptype_2" : <if simulcasting, video payload type to use the second substream/layer; optional>,
	"video_port_3" : <if simulcasting, port to forward the video RTP packets from the third substream/layer to>,
	"video_ssrc_3" : <if simulcasting, video SSRC to use to use the third substream/layer; optional>,
	"video_ptype_3" : <if simulcasting, video payload type to use the third substream/layer; optional>,
>>>>>>> 69db4905
	"data_port" : <port to forward the datachannel messages to>,
	"srtp_suite" : <length of authentication tag (32 or 80); optional>,
	"srtp_crypto" : "<key to use as crypto (base64 encoded key as in SDES); optional>"
}
\endverbatim
 *
 * A successful request will result in an \c rtp_forward response, containing
 * the relevant info associated to the new forwarder(s):
 *
\verbatim
{
	"videoroom" : "rtp_forward",
	"room" : <unique numeric ID, same as request>,
	"publisher_id" : <unique numeric ID, same as request>,
	"rtp_stream" : {
		"host" : "<host this forwarder is streaming to, same as request>",
		"audio" : <audio RTP port, same as request if configured>,
		"audio_rtcp" : <audio RTCP port, same as request if configured>,
		"audio_stream_id" : <unique numeric ID assigned to the audio RTP forwarder, if any>,
		"video" : <video RTP port, same as request if configured>,
		"video_rtcp" : <video RTCP port, same as request if configured>,
		"video_stream_id" : <unique numeric ID assigned to the main video RTP forwarder, if any>,
		"video_2" : <second video port, same as request if configured>,
		"video_stream_id_2" : <unique numeric ID assigned to the second video RTP forwarder, if any>,
		"video_3" : <third video port, same as request if configured>,
		"video_stream_id_3" : <unique numeric ID assigned to the third video RTP forwarder, if any>,
		"data" : <data port, same as request if configured>,
		"data_stream_id" : <unique numeric ID assigned to datachannel messages forwarder, if any>
	}
}
\endverbatim
 *
 * To stop a previously created RTP forwarder and stop it, you can use
 * the \c stop_rtp_forward request, which has to be formatted as follows:
 *
\verbatim
{
	"request" : "stop_rtp_forward",
	"room" : <unique numeric ID of the room the publisher is in>,
	"publisher_id" : <unique numeric ID of the publisher to update>,
	"stream_id" : <unique numeric ID of the RTP forwarder>
}
\endverbatim
 *
 * A successful request will result in a \c stop_rtp_forward response:
 *
\verbatim
{
	"videoroom" : "stop_rtp_forward",
	"room" : <unique numeric ID, same as request>,
	"publisher_id" : <unique numeric ID, same as request>,
	"stream_id" : <unique numeric ID, same as request>
}
\endverbatim
 *
 * To get a list of all the forwarders in a specific room, instead, you
 * can make use of the \c listforwarders request, which has to be
 * formatted as follows:
 *
\verbatim
{
	"request" : "listforwarders",
	"room" : <unique numeric ID of the room>,
	"secret" : "<room secret; mandatory if configured>"
}
\endverbatim
 *
 * A successful request will produce a list of RTP forwarders in a
 * \c forwarders response:
 *
\verbatim
{
	"videoroom" : "forwarders",
	"room" : <unique numeric ID of the room>,
	"rtp_forwarders" : [		// Array of publishers with RTP forwarders
		{	// Publisher #1
			"publisher_id" : <unique numeric ID of publisher #1>,
			"rtp_forwarders" : [		// Array of RTP forwarders
				{	// RTP forwarder #1
					"audio_stream_id" : <unique numeric ID assigned to this audio RTP forwarder, if any>,
					"video_stream_id" : <unique numeric ID assigned to this video RTP forwarder, if any>,
					"data_stream_id" : <unique numeric ID assigned to this datachannel messages forwarder, if any>
					"ip" : "<IP this forwarder is streaming to>",
					"port" : <port this forwarder is streaming to>,
					"rtcp_port" : <local port this forwarder is using to get RTCP feedback, if any>,
					"ssrc" : <SSRC this forwarder is using, if any>,
					"pt" : <payload type this forwarder is using, if any>,
					"substream" : <video substream this video forwarder is relaying, if any>,
					"srtp" : <true|false, whether the RTP stream is encrypted>
				},
				// Other forwarders for this publisher
			],
		},
		// Other publishers
	]
}
\endverbatim *
 *
 * To conclude, you can leave a room you previously joined as publisher
 * using the \c leave request. This will also implicitly unpublish you
 * if you were an active publisher in the room. The \c leave request
 * looks like follows:
 *
\verbatim
{
	"request" : "leave"
}
\endverbatim
 *
 * If successful, the response will look like this:
 *
\verbatim
{
	"videoroom" : "event",
	"leaving" : "ok"
}
\endverbatim
 *
 * Other participants will receive a different event depending on whether
 * you were currently an active publisher ("unpublished") or simply
 * lurking ("leaving"):
 *
\verbatim
{
	"videoroom" : "event",
	"room" : <room ID>,
	"leaving|unpublished" : <unique ID of the publisher who left>
}
\endverbatim
 *
 * \subsection vroomsub VideoRoom Subscribers
 *
 * In a VideoRoom, subscribers are NOT participants, but simply handles
 * that will be used exclusively to receive media from a specific publisher
 * in the room. Since they're not participants per se, they're basically
 * streams that can be (and typically are) associated to publisher handles
 * as the ones we introduced in the previous section, whether active or not.
 * In fact, the typical use case is publishers being notified about new
 * participants becoming active in the room, and as a result new subscriber
 * sessions being created to receive their media streams; as soon as the
 * publisher goes away, the subscriber handle is removed as well. As such,
 * these subscriber sessions are dependent on feedback obtained by
 * publishers, and can't exist on their own, unless you feed them the
 * right info out of band.
 *
 * To specify a handle will be associated with a subscriber, you must use
 * the \c join request with \c ptype set to \c subscriber and specify which
 * feed to subscribe to. The exact syntax of the request is the following:
 *
\verbatim
{
	"request" : "join",
	"ptype" : "subscriber",
	"room" : <unique ID of the room to subscribe in>,
	"feed" : <unique ID of the publisher to subscribe to; mandatory>,
	"private_id" : <unique ID of the publisher that originated this request; optional, unless mandated by the room configuration>,
	"close_pc" : <true|false, depending on whether or not the PeerConnection should be automatically closed when the publisher leaves; true by default>,
	"audio" : <true|false, depending on whether or not audio should be relayed; true by default>,
	"video" : <true|false, depending on whether or not video should be relayed; true by default>,
	"data" : <true|false, depending on whether or not data should be relayed; true by default>,
	"offer_audio" : <true|false; whether or not audio should be negotiated; true by default if the publisher has audio>,
	"offer_video" : <true|false; whether or not video should be negotiated; true by default if the publisher has video>,
	"offer_data" : <true|false; whether or not datachannels should be negotiated; true by default if the publisher has datachannels>
}
\endverbatim
 *
 * As you can see, it's just a matter of specifying the ID of the publisher to
 * subscribe to and, if needed, your own \c private_id (if mandated by the room).
 * The \c offer_audio , \c offer_video and \c offer_data are
 * also particularly interesting, though, as they allow you to only subscribe
 * to a subset of the mountpoint media. By default, in fact, this \c join
 * request will result in the plugin preparing a new SDP offer trying to
 * negotiate all the media streams made available by the publisher; in case
 * the subscriber knows they don't support one of the mountpoint codecs, though
 * (e.g., the video in the mountpoint is VP8, but they only support H.264),
 * or are not interested in getting all the media (e.g., they're ok with
 * just audio and not video, or don't have enough bandwidth for both),
 * they can use those properties to shape the SDP offer to their needs.
 *
 * As anticipated, if successful this request will generate a new JSEP SDP
 * offer, which will accompany an \c attached event:
 *
\verbatim
{
	"videoroom" : "attached",
	"room" : <room ID>,
	"feed" : <publisher ID>,
	"display" : "<the display name of the publisher, if any>"
}
\endverbatim
 *
 * At this stage, to complete the setup of the PeerConnection the subscriber is
 * supposed to send a JSEP SDP answer back to the plugin. This is done
 * by means of a \c start request, which in this case MUST be associated
 * with a JSEP SDP answer but otherwise requires no arguments:
 *
\verbatim
{
	"request" : "start"
}
\endverbatim
 *
 * If successful this request returns a \c started event:
 *
\verbatim
{
	"videoroom" : "event",
	"started" : "ok"
}
\endverbatim
 *
 * Once this is done, all that's needed is waiting for the WebRTC PeerConnection
 * establishment to succeed. As soon as that happens, the Streaming plugin
 * can start relaying media from the mountpoint the viewer subscribed to
 * to the viewer themselves.
 *
 * Notice that the same exact steps we just went through (\c watch request,
 * followed by JSEP offer by the plugin, followed by \c start request with
 * JSEP answer by the viewer) is what you also use when renegotiations are
 * needed, e.g., for the purpose of ICE restarts.
 *
 * As a subscriber, you can temporarily pause and resume the whole media delivery
 * with a \c pause and, again, \c start request (in this case without any JSEP
 * SDP answer attached). Neither expect other arguments, as the context
 * is implicitly derived from the handle they're sent on:
 *
\verbatim
{
	"request" : "pause"
}
\endverbatim
 *
\verbatim
{
	"request" : "start"
}
\endverbatim
 *
 * Unsurprisingly, they just result in, respectively, \c paused and
 * \c started events:
 *
\verbatim
{
	"videoroom" : "event",
	"paused" : "ok"
}
\endverbatim
 *
\verbatim
{
	"videoroom" : "event",
	"started" : "ok"
}
\endverbatim
 *
 * For more drill-down manipulations of a subscription, a \c configure
 * request can be used instead. This request allows subscribers to dynamically
 * change some properties associated to their media subscription, e.g.,
 * in terms of what should and should not be sent at a specific time. A
 * \c configure request must be formatted as follows:
 *
\verbatim
{
	"request" : "configure",
	"audio" : <true|false, depending on whether audio should be relayed or not; optional>,
	"video" : <true|false, depending on whether video should be relayed or not; optional>,
	"data" : <true|false, depending on whether datachannel messages should be relayed or not; optional>,
	"substream" : <substream to receive (0-2), in case simulcasting is enabled; optional>,
	"temporal" : <temporal layers to receive (0-2), in case simulcasting is enabled; optional>,
	"spatial_layer" : <spatial layer to receive (0-1), in case VP9-SVC is enabled; optional>,
	"temporal_layer" : <temporal layers to receive (0-2), in case VP9-SVC is enabled; optional>
}
\endverbatim
 *
 * As you can see, the \c audio , \c video and \c data properties can be
 * used as a media-level pause/resume functionality, whereas \c pause
 * and \c start simply pause and resume all streams at the same time.
 * The \c substream and \c temporal properties, instead, only make sense
 * when the mountpoint is configured with video simulcasting support, and
 * as such the viewer is interested in receiving a specific substream
 * or temporal layer, rather than any other of the available ones.
 * The \c spatial_layer and \c temporal_layer have exactly the same meaning,
 * but within the context of VP9-SVC publishers, and will have no effect
 * on subscriptions associated to regular publishers.
 *
 * Another interesting feature that subscribers can take advantage of is the
 * so-called publisher "switching". Basically, when subscribed to a specific
 * publisher and receiving media from them, you can at any time "switch"
 * to a different publisher, and as such start receiving media from that
 * other mountpoint instead. Think of it as changing channel on a TV: you
 * keep on using the same PeerConnection, the plugin simply changes the
 * source of the media transparently. Of course, while powerful and effective
 * this request has some limitations. First of all, it switches both audio
 * and video, meaning you can't just switch video and keep the audio from
 * the previous publisher, for instance; besides, the two publishers
 * must have the same media configuration, that is, use the same codecs,
 * the same payload types, etc. In fact, since the same PeerConnection is
 * used for this feature, switching to a publisher with a different
 * configuration might result in media incompatible with the PeerConnection
 * setup being relayed to the subscriber, and as such in no audio/video being
 * played. That said, a \c switch request must be formatted like this:
 *
\verbatim
{
	"request" : "switch",
	"feed" : <unique ID of the new publisher to switch to; mandatory>,
	"audio" : <true|false, depending on whether audio should be relayed or not; optional>,
	"video" : <true|false, depending on whether video should be relayed or not; optional>,
	"data" : <true|false, depending on whether datachannel messages should be relayed or not; optional>
}
\endverbatim
 *
 * If successful, you'll be unsubscribed from the previous publisher,
 * and subscribed to the new publisher instead. The event to confirm
 * the switch was successful will look like this:
 *
\verbatim
{
	"videoroom" : "event",
	"switched" : "ok",
	"room" : <room ID>,
	"id" : <unique ID of the new publisher>
}
\endverbatim
 *
 * Finally, to stop the subscription to the mountpoint and tear down the
 * related PeerConnection, you can use the \c leave request. Since context
 * is implicit, no other argument is required:
 *
\verbatim
{
	"request" : "leave"
}
\endverbatim
 *
 * If successful, the plugin will attempt to tear down the PeerConnection,
 * and will send back a \c left event:
 *
\verbatim
{
	"videoroom" : "event",
	"left" : "ok",
}
\endverbatim
 */

#include "plugin.h"

#include <jansson.h>

#include "../debug.h"
#include "../apierror.h"
#include "../config.h"
#include "../mutex.h"
#include "../rtp.h"
#include "../rtpsrtp.h"
#include "../rtcp.h"
#include "../record.h"
#include "../sdp-utils.h"
#include "../utils.h"
#include <sys/types.h>
#include <sys/socket.h>


/* Plugin information */
#define JANUS_VIDEOROOM_VERSION			9
#define JANUS_VIDEOROOM_VERSION_STRING	"0.0.9"
#define JANUS_VIDEOROOM_DESCRIPTION		"This is a plugin implementing a videoconferencing SFU (Selective Forwarding Unit) for Janus, that is an audio/video router."
#define JANUS_VIDEOROOM_NAME			"JANUS VideoRoom plugin"
#define JANUS_VIDEOROOM_AUTHOR			"Meetecho s.r.l."
#define JANUS_VIDEOROOM_PACKAGE			"janus.plugin.videoroom"

/* Plugin methods */
janus_plugin *create(void);
int janus_videoroom_init(janus_callbacks *callback, const char *config_path);
void janus_videoroom_destroy(void);
int janus_videoroom_get_api_compatibility(void);
int janus_videoroom_get_version(void);
const char *janus_videoroom_get_version_string(void);
const char *janus_videoroom_get_description(void);
const char *janus_videoroom_get_name(void);
const char *janus_videoroom_get_author(void);
const char *janus_videoroom_get_package(void);
void janus_videoroom_create_session(janus_plugin_session *handle, int *error);
struct janus_plugin_result *janus_videoroom_handle_message(janus_plugin_session *handle, char *transaction, json_t *message, json_t *jsep);
void janus_videoroom_setup_media(janus_plugin_session *handle);
void janus_videoroom_incoming_rtp(janus_plugin_session *handle, int video, char *buf, int len);
void janus_videoroom_incoming_rtcp(janus_plugin_session *handle, int video, char *buf, int len);
void janus_videoroom_incoming_data(janus_plugin_session *handle, char *buf, int len);
void janus_videoroom_slow_link(janus_plugin_session *handle, int uplink, int video);
void janus_videoroom_hangup_media(janus_plugin_session *handle);
void janus_videoroom_destroy_session(janus_plugin_session *handle, int *error);
json_t *janus_videoroom_query_session(janus_plugin_session *handle);

/* Plugin setup */
static janus_plugin janus_videoroom_plugin =
	JANUS_PLUGIN_INIT (
		.init = janus_videoroom_init,
		.destroy = janus_videoroom_destroy,

		.get_api_compatibility = janus_videoroom_get_api_compatibility,
		.get_version = janus_videoroom_get_version,
		.get_version_string = janus_videoroom_get_version_string,
		.get_description = janus_videoroom_get_description,
		.get_name = janus_videoroom_get_name,
		.get_author = janus_videoroom_get_author,
		.get_package = janus_videoroom_get_package,

		.create_session = janus_videoroom_create_session,
		.handle_message = janus_videoroom_handle_message,
		.setup_media = janus_videoroom_setup_media,
		.incoming_rtp = janus_videoroom_incoming_rtp,
		.incoming_rtcp = janus_videoroom_incoming_rtcp,
		.incoming_data = janus_videoroom_incoming_data,
		.slow_link = janus_videoroom_slow_link,
		.hangup_media = janus_videoroom_hangup_media,
		.destroy_session = janus_videoroom_destroy_session,
		.query_session = janus_videoroom_query_session,
	);

/* Plugin creator */
janus_plugin *create(void) {
	JANUS_LOG(LOG_VERB, "%s created!\n", JANUS_VIDEOROOM_NAME);
	return &janus_videoroom_plugin;
}

/* Parameter validation */
static struct janus_json_parameter request_parameters[] = {
	{"request", JSON_STRING, JANUS_JSON_PARAM_REQUIRED}
};
static struct janus_json_parameter adminkey_parameters[] = {
	{"admin_key", JSON_STRING, JANUS_JSON_PARAM_REQUIRED}
};
static struct janus_json_parameter create_parameters[] = {
	{"room", JSON_INTEGER, JANUS_JSON_PARAM_POSITIVE},
	{"description", JSON_STRING, 0},
	{"is_private", JANUS_JSON_BOOL, 0},
	{"allowed", JSON_ARRAY, 0},
	{"secret", JSON_STRING, 0},
	{"pin", JSON_STRING, 0},
	{"require_pvtid", JANUS_JSON_BOOL, 0},
	{"bitrate", JSON_INTEGER, JANUS_JSON_PARAM_POSITIVE},
	{"bitrate_cap", JANUS_JSON_BOOL, 0},
	{"fir_freq", JSON_INTEGER, JANUS_JSON_PARAM_POSITIVE},
	{"publishers", JSON_INTEGER, JANUS_JSON_PARAM_POSITIVE},
	{"audiocodec", JSON_STRING, 0},
	{"videocodec", JSON_STRING, 0},
	{"video_svc", JANUS_JSON_BOOL, 0},
	{"audiolevel_ext", JANUS_JSON_BOOL, 0},
	{"audiolevel_event", JANUS_JSON_BOOL, 0},
	{"audio_active_packets", JSON_INTEGER, JANUS_JSON_PARAM_POSITIVE},
	{"audio_level_average", JSON_INTEGER, JANUS_JSON_PARAM_POSITIVE},
	{"videoorient_ext", JANUS_JSON_BOOL, 0},
	{"playoutdelay_ext", JANUS_JSON_BOOL, 0},
	{"transport_wide_cc_ext", JANUS_JSON_BOOL, 0},
	{"record", JANUS_JSON_BOOL, 0},
	{"rec_dir", JSON_STRING, 0},
	{"permanent", JANUS_JSON_BOOL, 0},
	{"notify_joining", JANUS_JSON_BOOL, 0},
};
static struct janus_json_parameter edit_parameters[] = {
	{"room", JSON_INTEGER, JANUS_JSON_PARAM_REQUIRED | JANUS_JSON_PARAM_POSITIVE},
	{"secret", JSON_STRING, 0},
	{"new_description", JSON_STRING, 0},
	{"new_is_private", JANUS_JSON_BOOL, 0},
	{"new_secret", JSON_STRING, 0},
	{"new_pin", JSON_STRING, 0},
	{"new_require_pvtid", JANUS_JSON_BOOL, 0},
	{"new_bitrate", JSON_INTEGER, JANUS_JSON_PARAM_POSITIVE},
	{"new_fir_freq", JSON_INTEGER, JANUS_JSON_PARAM_POSITIVE},
	{"new_publishers", JSON_INTEGER, JANUS_JSON_PARAM_POSITIVE},
	{"permanent", JANUS_JSON_BOOL, 0}
};
static struct janus_json_parameter room_parameters[] = {
	{"room", JSON_INTEGER, JANUS_JSON_PARAM_REQUIRED | JANUS_JSON_PARAM_POSITIVE}
};
static struct janus_json_parameter destroy_parameters[] = {
	{"room", JSON_INTEGER, JANUS_JSON_PARAM_REQUIRED | JANUS_JSON_PARAM_POSITIVE},
	{"permanent", JANUS_JSON_BOOL, 0}
};
static struct janus_json_parameter allowed_parameters[] = {
	{"room", JSON_INTEGER, JANUS_JSON_PARAM_REQUIRED | JANUS_JSON_PARAM_POSITIVE},
	{"secret", JSON_STRING, 0},
	{"action", JSON_STRING, JANUS_JSON_PARAM_REQUIRED},
	{"allowed", JSON_ARRAY, 0}
};
static struct janus_json_parameter kick_parameters[] = {
	{"room", JSON_INTEGER, JANUS_JSON_PARAM_REQUIRED | JANUS_JSON_PARAM_POSITIVE},
	{"secret", JSON_STRING, 0},
	{"id", JSON_INTEGER, JANUS_JSON_PARAM_REQUIRED | JANUS_JSON_PARAM_POSITIVE}
};
static struct janus_json_parameter join_parameters[] = {
	{"room", JSON_INTEGER, JANUS_JSON_PARAM_REQUIRED | JANUS_JSON_PARAM_POSITIVE},
	{"ptype", JSON_STRING, JANUS_JSON_PARAM_REQUIRED},
	{"audio", JANUS_JSON_BOOL, 0},
	{"video", JANUS_JSON_BOOL, 0},
	{"data", JANUS_JSON_BOOL, 0},
	{"bitrate", JSON_INTEGER, JANUS_JSON_PARAM_POSITIVE},
	{"record", JANUS_JSON_BOOL, 0},
	{"filename", JSON_STRING, 0},
	{"token", JSON_STRING, 0}
};
static struct janus_json_parameter publish_parameters[] = {
	{"audio", JANUS_JSON_BOOL, 0},
	{"audiocodec", JSON_STRING, 0},
	{"video", JANUS_JSON_BOOL, 0},
	{"videocodec", JSON_STRING, 0},
	{"data", JANUS_JSON_BOOL, 0},
	{"bitrate", JSON_INTEGER, JANUS_JSON_PARAM_POSITIVE},
	{"keyframe", JANUS_JSON_BOOL, 0},
	{"record", JANUS_JSON_BOOL, 0},
	{"filename", JSON_STRING, 0},
	{"display", JSON_STRING, 0},
	/* The following are just to force a renegotiation and/or an ICE restart */
	{"update", JANUS_JSON_BOOL, 0},
	{"restart", JANUS_JSON_BOOL, 0}
};
static struct janus_json_parameter rtp_forward_parameters[] = {
	{"room", JSON_INTEGER, JANUS_JSON_PARAM_REQUIRED | JANUS_JSON_PARAM_POSITIVE},
	{"publisher_id", JSON_INTEGER, JANUS_JSON_PARAM_REQUIRED | JANUS_JSON_PARAM_POSITIVE},
	{"video_port", JSON_INTEGER, JANUS_JSON_PARAM_POSITIVE},
	{"video_rtcp_port", JSON_INTEGER, JANUS_JSON_PARAM_POSITIVE},
	{"video_ssrc", JSON_INTEGER, JANUS_JSON_PARAM_POSITIVE},
	{"video_pt", JSON_INTEGER, JANUS_JSON_PARAM_POSITIVE},
	{"video_port_2", JSON_INTEGER, JANUS_JSON_PARAM_POSITIVE},
	{"video_ssrc_2", JSON_INTEGER, JANUS_JSON_PARAM_POSITIVE},
	{"video_pt_2", JSON_INTEGER, JANUS_JSON_PARAM_POSITIVE},
	{"video_port_3", JSON_INTEGER, JANUS_JSON_PARAM_POSITIVE},
	{"video_ssrc_3", JSON_INTEGER, JANUS_JSON_PARAM_POSITIVE},
	{"video_pt_3", JSON_INTEGER, JANUS_JSON_PARAM_POSITIVE},
	{"audio_port", JSON_INTEGER, JANUS_JSON_PARAM_POSITIVE},
	{"audio_rtcp_port", JSON_INTEGER, JANUS_JSON_PARAM_POSITIVE},
	{"audio_ssrc", JSON_INTEGER, JANUS_JSON_PARAM_POSITIVE},
	{"audio_pt", JSON_INTEGER, JANUS_JSON_PARAM_POSITIVE},
	{"data_port", JSON_INTEGER, JANUS_JSON_PARAM_POSITIVE},
	{"host", JSON_STRING, JANUS_JSON_PARAM_REQUIRED},
	{"srtp_suite", JSON_INTEGER, JANUS_JSON_PARAM_POSITIVE},
	{"srtp_crypto", JSON_STRING, 0}
};
static struct janus_json_parameter stop_rtp_forward_parameters[] = {
	{"room", JSON_INTEGER, JANUS_JSON_PARAM_REQUIRED | JANUS_JSON_PARAM_POSITIVE},
	{"publisher_id", JSON_INTEGER, JANUS_JSON_PARAM_REQUIRED | JANUS_JSON_PARAM_POSITIVE},
	{"stream_id", JSON_INTEGER, JANUS_JSON_PARAM_REQUIRED | JANUS_JSON_PARAM_POSITIVE}
};
static struct janus_json_parameter publisher_parameters[] = {
	{"id", JSON_INTEGER, JANUS_JSON_PARAM_POSITIVE},
	{"display", JSON_STRING, 0}
};
static struct janus_json_parameter configure_parameters[] = {
	{"audio", JANUS_JSON_BOOL, 0},
	{"video", JANUS_JSON_BOOL, 0},
	{"data", JANUS_JSON_BOOL, 0},
	/* For VP8 (or H.264) simulcast */
	{"substream", JSON_INTEGER, JANUS_JSON_PARAM_POSITIVE},
	{"temporal", JSON_INTEGER, JANUS_JSON_PARAM_POSITIVE},
	/* For VP9 SVC */
	{"spatial_layer", JSON_INTEGER, JANUS_JSON_PARAM_POSITIVE},
	{"temporal_layer", JSON_INTEGER, JANUS_JSON_PARAM_POSITIVE},
	/* The following is to handle a renegotiation */
	{"update", JANUS_JSON_BOOL, 0},
};
static struct janus_json_parameter subscriber_parameters[] = {
	{"feed", JSON_INTEGER, JANUS_JSON_PARAM_REQUIRED | JANUS_JSON_PARAM_POSITIVE},
	{"private_id", JSON_INTEGER, JANUS_JSON_PARAM_POSITIVE},
	{"close_pc", JANUS_JSON_BOOL, 0},
	{"audio", JANUS_JSON_BOOL, 0},
	{"video", JANUS_JSON_BOOL, 0},
	{"data", JANUS_JSON_BOOL, 0},
	{"offer_audio", JANUS_JSON_BOOL, 0},
	{"offer_video", JANUS_JSON_BOOL, 0},
	{"offer_data", JANUS_JSON_BOOL, 0}
};

/* Static configuration instance */
static janus_config *config = NULL;
static const char *config_folder = NULL;
static janus_mutex config_mutex = JANUS_MUTEX_INITIALIZER;

/* Useful stuff */
static volatile gint initialized = 0, stopping = 0;
static gboolean notify_events = TRUE;
static janus_callbacks *gateway = NULL;
static GThread *handler_thread;
static void *janus_videoroom_handler(void *data);
static void janus_videoroom_relay_rtp_packet(gpointer data, gpointer user_data);
static void janus_videoroom_relay_data_packet(gpointer data, gpointer user_data);
static void janus_videoroom_hangup_media_internal(janus_plugin_session *handle);

typedef enum janus_videoroom_p_type {
	janus_videoroom_p_type_none = 0,
	janus_videoroom_p_type_subscriber,			/* Generic subscriber */
	janus_videoroom_p_type_publisher,			/* Participant (for receiving events) and optionally publisher */
} janus_videoroom_p_type;

typedef struct janus_videoroom_message {
	janus_plugin_session *handle;
	char *transaction;
	json_t *message;
	json_t *jsep;
} janus_videoroom_message;
static GAsyncQueue *messages = NULL;
static janus_videoroom_message exit_message;


typedef struct janus_videoroom {
	guint64 room_id;			/* Unique room ID */
	gchar *room_name;			/* Room description */
	gchar *room_secret;			/* Secret needed to manipulate (e.g., destroy) this room */
	gchar *room_pin;			/* Password needed to join this room, if any */
	gboolean is_private;		/* Whether this room is 'private' (as in hidden) or not */
	gboolean require_pvtid;		/* Whether subscriptions in this room require a private_id */
	int max_publishers;			/* Maximum number of concurrent publishers */
	uint32_t bitrate;			/* Global bitrate limit */
	gboolean bitrate_cap;		/* Whether the above limit is insormountable */
	uint16_t fir_freq;			/* Regular FIR frequency (0=disabled) */
	janus_audiocodec acodec[3];	/* Audio codec(s) to force on publishers */
	janus_videocodec vcodec[3];	/* Video codec(s) to force on publishers */
	gboolean do_svc;			/* Whether SVC must be done for video (note: only available for VP9 right now) */
	gboolean audiolevel_ext;	/* Whether the ssrc-audio-level extension must be negotiated or not for new publishers */
	gboolean audiolevel_event;	/* Whether to emit event to other users about audiolevel */
	int audio_active_packets;	/* Amount of packets with audio level for checkup */
	int audio_level_average;	/* Average audio level */
	gboolean videoorient_ext;	/* Whether the video-orientation extension must be negotiated or not for new publishers */
	gboolean playoutdelay_ext;	/* Whether the playout-delay extension must be negotiated or not for new publishers */
	gboolean transport_wide_cc_ext;	/* Whether the transport wide cc extension must be negotiated or not for new publishers */
	gboolean record;			/* Whether the feeds from publishers in this room should be recorded */
	char *rec_dir;				/* Where to save the recordings of this room, if enabled */
	GHashTable *participants;	/* Map of potential publishers (we get subscribers from them) */
	GHashTable *private_ids;	/* Map of existing private IDs */
	volatile gint destroyed;	/* Whether this room has been destroyed */
	gboolean check_allowed;		/* Whether to check tokens when participants join (see below) */
	GHashTable *allowed;		/* Map of participants (as tokens) allowed to join */
	gboolean notify_joining;	/* Whether an event is sent to notify all participants if a new participant joins the room */
	janus_mutex mutex;			/* Mutex to lock this room instance */
	janus_refcount ref;			/* Reference counter for this room */
} janus_videoroom;
static GHashTable *rooms;
static janus_mutex rooms_mutex = JANUS_MUTEX_INITIALIZER;
static char *admin_key = NULL;

typedef struct janus_videoroom_session {
	janus_plugin_session *handle;
	gint64 sdp_sessid;
	gint64 sdp_version;
	janus_videoroom_p_type participant_type;
	gpointer participant;
	gboolean started;
	gboolean stopping;
	volatile gint hangingup;
	volatile gint destroyed;
	janus_mutex mutex;
	janus_refcount ref;
} janus_videoroom_session;
static GHashTable *sessions;
static janus_mutex sessions_mutex = JANUS_MUTEX_INITIALIZER;

/* A host whose ports gets streamed RTP packets of the corresponding type */
typedef struct janus_videoroom_srtp_context janus_videoroom_srtp_context;
typedef struct janus_videoroom_rtp_forwarder {
	GSource base;
	void *source;
	gboolean is_video;
	gboolean is_data;
	uint32_t ssrc;
	int payload_type;
	int substream;
	struct sockaddr_in serv_addr;
	/* Only needed for RTCP */
	int rtcp_fd;
	uint16_t local_rtcp_port, remote_rtcp_port;
	/* Only needed for SRTP forwarders */
	gboolean is_srtp;
	janus_videoroom_srtp_context *srtp_ctx;
	/* Reference */
	volatile gint destroyed;
	janus_refcount ref;
} janus_videoroom_rtp_forwarder;
static void janus_videoroom_rtp_forwarder_destroy(janus_videoroom_rtp_forwarder *forward);
static void janus_videoroom_rtp_forwarder_free(const janus_refcount *f_ref);
/* SRTP encryption may be needed, and potentially shared */
struct janus_videoroom_srtp_context {
	GHashTable *contexts;
	char *id;
	srtp_t ctx;
	srtp_policy_t policy;
	char sbuf[1500];
	int slen;
	/* Keep track of how many forwarders are using this context */
	uint8_t count;
};
static void janus_videoroom_srtp_context_free(gpointer data);
/* RTCP support in RTP forwarders */
static void janus_videoroom_rtp_forwarder_rtcp_receive(janus_videoroom_rtp_forwarder *forward);
static gboolean janus_videoroom_rtp_forwarder_rtcp_prepare(GSource *source, gint *timeout) {
	*timeout = -1;
	return FALSE;
}
static gboolean janus_videoroom_rtp_forwarder_rtcp_dispatch(GSource *source, GSourceFunc callback, gpointer user_data) {
	janus_videoroom_rtp_forwarder *f = (janus_videoroom_rtp_forwarder *)source;
	/* Receive the packet */
	janus_videoroom_rtp_forwarder_rtcp_receive(f);
	return G_SOURCE_CONTINUE;
}
static void janus_videoroom_rtp_forwarder_rtcp_finalize(GSource *source) {
	janus_videoroom_rtp_forwarder *f = (janus_videoroom_rtp_forwarder *)source;
	/* Remove the reference to the forwarder */
	janus_refcount_decrease(&f->ref);
}
static GSourceFuncs janus_videoroom_rtp_forwarder_rtcp_funcs = {
	janus_videoroom_rtp_forwarder_rtcp_prepare,
	NULL,
	janus_videoroom_rtp_forwarder_rtcp_dispatch,
	janus_videoroom_rtp_forwarder_rtcp_finalize,
	NULL, NULL
};
static GMainContext *rtcpfwd_ctx = NULL;
static GMainLoop *rtcpfwd_loop = NULL;
static GThread *rtcpfwd_thread = NULL;
static void *janus_videoroom_rtp_forwarder_rtcp_thread(void *data);

typedef struct janus_videoroom_publisher {
	janus_videoroom_session *session;
	janus_videoroom *room;	/* Room */
	guint64 room_id;	/* Unique room ID */
	guint64 user_id;	/* Unique ID in the room */
	guint32 pvt_id;		/* This is sent to the publisher for mapping purposes, but shouldn't be shared with others */
	gchar *display;		/* Display name (just for fun) */
	gchar *sdp;			/* The SDP this publisher negotiated, if any */
	gboolean audio, video, data;		/* Whether audio, video and/or data is going to be sent by this publisher */
	janus_audiocodec acodec;	/* Audio codec this publisher is using */
	janus_videocodec vcodec;	/* Video codec this publisher is using */
	guint32 audio_pt;		/* Audio payload type (Opus) */
	guint32 video_pt;		/* Video payload type (depends on room configuration) */
	guint32 audio_ssrc;		/* Audio SSRC of this publisher */
	guint32 video_ssrc;		/* Video SSRC of this publisher */
	uint32_t ssrc[3];		/* Only needed in case VP8 (or H.264) simulcasting is involved */
	int rtpmapid_extmap_id;	/* Only needed in case Firefox's RID-based simulcasting is involved */
	char *rid[3];			/* Only needed in case Firefox's RID-based simulcasting is involved */
	guint8 audio_level_extmap_id;		/* Audio level extmap ID */
	guint8 video_orient_extmap_id;		/* Video orientation extmap ID */
	guint8 playout_delay_extmap_id;		/* Playout delay extmap ID */
	guint8 transport_wide_cc_extmap_id; /* Transport wide cc extmap ID */
	gboolean audio_active;
	gboolean video_active;
	int audio_dBov_level;		/* Value in dBov of the audio level (last value from extension) */
	int audio_active_packets;	/* Participant's number of audio packets to accumulate */
	int audio_dBov_sum;			/* Participant's accumulated dBov value for audio level*/
	gboolean talking;			/* Whether this participant is currently talking (uses audio levels extension) */
	gboolean data_active;
	gboolean firefox;	/* We send Firefox users a different kind of FIR */
	uint32_t bitrate;
	gint64 remb_startup;/* Incremental changes on REMB to reach the target at startup */
	gint64 remb_latest;	/* Time of latest sent REMB (to avoid flooding) */
	gint64 fir_latest;	/* Time of latest sent FIR (to avoid flooding) */
	gint fir_seq;		/* FIR sequence number */
	gboolean recording_active;	/* Whether this publisher has to be recorded or not */
	gchar *recording_base;	/* Base name for the recording (e.g., /path/to/filename, will generate /path/to/filename-audio.mjr and/or /path/to/filename-video.mjr */
	janus_recorder *arc;	/* The Janus recorder instance for this publisher's audio, if enabled */
	janus_recorder *vrc;	/* The Janus recorder instance for this user's video, if enabled */
	janus_recorder *drc;	/* The Janus recorder instance for this publisher's data, if enabled */
	janus_mutex rec_mutex;	/* Mutex to protect the recorders from race conditions */
	GSList *subscribers;	/* Subscriptions to this publisher (who's watching this publisher)  */
	GSList *subscriptions;	/* Subscriptions this publisher has created (who this publisher is watching) */
	janus_mutex subscribers_mutex;
	GHashTable *rtp_forwarders;
	GHashTable *srtp_contexts;
	janus_mutex rtp_forwarders_mutex;
	int udp_sock; /* The udp socket on which to forward rtp packets */
	gboolean kicked;	/* Whether this participant has been kicked */
	volatile gint destroyed;
	janus_refcount ref;
} janus_videoroom_publisher;
static guint32 janus_videoroom_rtp_forwarder_add_helper(janus_videoroom_publisher *p,
	const gchar *host, int port, int rtcp_port, int pt, uint32_t ssrc,
	int srtp_suite, const char *srtp_crypto,
	int substream, gboolean is_video, gboolean is_data);

typedef struct janus_videoroom_subscriber {
	janus_videoroom_session *session;
	janus_videoroom *room;	/* Room */
	guint64 room_id;		/* Unique room ID */
	janus_videoroom_publisher *feed;	/* Participant this subscriber is subscribed to */
	gboolean close_pc;		/* Whether we should automatically close the PeerConnection when the publisher goes away */
	guint32 pvt_id;			/* Private ID of the participant that is subscribing (if available/provided) */
	janus_sdp *sdp;			/* Offer we sent this listener (may be updated within renegotiations) */
	janus_rtp_switching_context context;	/* Needed in case there are publisher switches on this subscriber */
	int substream;			/* Which VP8 (or H.264) simulcast substream we should forward, in case the publisher is simulcasting */
	int substream_target;	/* As above, but to handle transitions (e.g., wait for keyframe) */
	int templayer;			/* Which VP8 (unavailable for H.264) simulcast temporal layer we should forward, in case the publisher is simulcasting */
	int templayer_target;	/* As above, but to handle transitions (e.g., wait for keyframe) */
	gint64 last_relayed;	/* When we relayed the last packet (used to detect when substreams become unavailable) */
	janus_vp8_simulcast_context simulcast_context;
	gboolean audio, video, data;		/* Whether audio, video and/or data must be sent to this subscriber */
	/* As above, but can't change dynamically (says whether something was negotiated at all in SDP) */
	gboolean audio_offered, video_offered, data_offered;
	gboolean paused;
	gboolean kicked;	/* Whether this subscription belongs to a participant that has been kicked */
	/* The following are only relevant if we're doing VP9 SVC, and are not to be confused with plain
	 * simulcast, which has similar info (substream/templayer) but in a completely different context */
	int spatial_layer, target_spatial_layer;
	int temporal_layer, target_temporal_layer;
	volatile gint destroyed;
	janus_refcount ref;
} janus_videoroom_subscriber;

typedef struct janus_videoroom_rtp_relay_packet {
	janus_rtp_header *data;
	gint length;
	gboolean is_video;
	uint32_t ssrc[3];
	uint32_t timestamp;
	uint16_t seq_number;
	/* The following are only relevant if we're doing VP9 SVC*/
	gboolean svc;
	int spatial_layer;
	int temporal_layer;
	uint8_t pbit, dbit, ubit, bbit, ebit;
} janus_videoroom_rtp_relay_packet;


/* Freeing stuff */
static void janus_videoroom_subscriber_destroy(janus_videoroom_subscriber *s) {
	if(s && g_atomic_int_compare_and_exchange(&s->destroyed, 0, 1))
		janus_refcount_decrease(&s->ref);
}

static void janus_videoroom_subscriber_free(const janus_refcount *s_ref) {
	janus_videoroom_subscriber *s = janus_refcount_containerof(s_ref, janus_videoroom_subscriber, ref);
	/* This subscriber can be destroyed, free all the resources */
	janus_sdp_destroy(s->sdp);
	g_free(s);
}

static void janus_videoroom_publisher_dereference(janus_videoroom_publisher *p) {
	/* This is used by g_pointer_clear and g_hash_table_new_full so that NULL is only possible if that was inserted into the hash table. */
	janus_refcount_decrease(&p->ref);
}

static void janus_videoroom_publisher_dereference_nodebug(janus_videoroom_publisher *p) {
	janus_refcount_decrease_nodebug(&p->ref);
}

static void janus_videoroom_publisher_destroy(janus_videoroom_publisher *p) {
	if(p && g_atomic_int_compare_and_exchange(&p->destroyed, 0, 1))
		janus_refcount_decrease(&p->ref);
}

static void janus_videoroom_publisher_free(const janus_refcount *p_ref) {
	janus_videoroom_publisher *p = janus_refcount_containerof(p_ref, janus_videoroom_publisher, ref);
	g_free(p->display);
	p->display = NULL;
	g_free(p->sdp);
	p->sdp = NULL;
	g_free(p->recording_base);
	p->recording_base = NULL;
	janus_recorder_destroy(p->arc);
	janus_recorder_destroy(p->vrc);
	janus_recorder_destroy(p->drc);

	if(p->udp_sock > 0)
		close(p->udp_sock);
	g_hash_table_destroy(p->rtp_forwarders);
	p->rtp_forwarders = NULL;
	g_hash_table_destroy(p->srtp_contexts);
	p->srtp_contexts = NULL;
	g_slist_free(p->subscribers);

	janus_mutex_destroy(&p->subscribers_mutex);
	janus_mutex_destroy(&p->rtp_forwarders_mutex);
	g_free(p);
}

static void janus_videoroom_session_destroy(janus_videoroom_session *session) {
	if(session && g_atomic_int_compare_and_exchange(&session->destroyed, 0, 1))
		janus_refcount_decrease(&session->ref);
}

static void janus_videoroom_session_free(const janus_refcount *session_ref) {
	janus_videoroom_session *session = janus_refcount_containerof(session_ref, janus_videoroom_session, ref);
	/* Remove the reference to the core plugin session */
	janus_refcount_decrease(&session->handle->ref);
	/* This session can be destroyed, free all the resources */
	janus_mutex_destroy(&session->mutex);
	g_free(session);
}

static void janus_videoroom_room_dereference(janus_videoroom *room) {
	janus_refcount_decrease(&room->ref);
}

static void janus_videoroom_room_destroy(janus_videoroom *room) {
	if(room && g_atomic_int_compare_and_exchange(&room->destroyed, 0, 1))
		janus_refcount_decrease(&room->ref);
}

static void janus_videoroom_room_free(const janus_refcount *room_ref) {
	janus_videoroom *room = janus_refcount_containerof(room_ref, janus_videoroom, ref);
	/* This room can be destroyed, free all the resources */
	g_free(room->room_name);
	g_free(room->room_secret);
	g_free(room->room_pin);
	g_free(room->rec_dir);
	g_hash_table_destroy(room->participants);
	g_hash_table_destroy(room->private_ids);
	g_hash_table_destroy(room->allowed);
	g_free(room);
}

static void janus_videoroom_message_free(janus_videoroom_message *msg) {
	if(!msg || msg == &exit_message)
		return;

	if(msg->handle && msg->handle->plugin_handle) {
		janus_videoroom_session *session = (janus_videoroom_session *)msg->handle->plugin_handle;
		janus_refcount_decrease(&session->ref);
	}
	msg->handle = NULL;

	g_free(msg->transaction);
	msg->transaction = NULL;
	if(msg->message)
		json_decref(msg->message);
	msg->message = NULL;
	if(msg->jsep)
		json_decref(msg->jsep);
	msg->jsep = NULL;

	g_free(msg);
}

static void janus_videoroom_codecstr(janus_videoroom *videoroom, char *audio_codecs, char *video_codecs, int str_len, const char *split) {
	if (audio_codecs) {
		audio_codecs[0] = 0;
		g_snprintf(audio_codecs, str_len, "%s", janus_audiocodec_name(videoroom->acodec[0]));
		if (videoroom->acodec[1] != JANUS_AUDIOCODEC_NONE) {
			g_strlcat(audio_codecs, split, str_len);
			g_strlcat(audio_codecs, janus_audiocodec_name(videoroom->acodec[1]), str_len);
		}
		if (videoroom->acodec[2] != JANUS_AUDIOCODEC_NONE) {
			g_strlcat(audio_codecs, split, str_len);
			g_strlcat(audio_codecs, janus_audiocodec_name(videoroom->acodec[2]), str_len);
		}
	}
	if (video_codecs) {
		video_codecs[0] = 0;
		g_snprintf(video_codecs, str_len, "%s", janus_videocodec_name(videoroom->vcodec[0]));
		if (videoroom->vcodec[1] != JANUS_VIDEOCODEC_NONE) {
			g_strlcat(video_codecs, split, str_len);
			g_strlcat(video_codecs, janus_videocodec_name(videoroom->vcodec[1]), str_len);
		}
		if (videoroom->vcodec[2] != JANUS_VIDEOCODEC_NONE) {
			g_strlcat(video_codecs, split, str_len);
			g_strlcat(video_codecs, janus_videocodec_name(videoroom->vcodec[2]), str_len);
		}
	}
}

static void janus_videoroom_reqfir(janus_videoroom_publisher *publisher, const char *reason) {
	/* Send a FIR */
	char buf[20];
	janus_rtcp_fir((char *)&buf, 20, &publisher->fir_seq);
	JANUS_LOG(LOG_VERB, "%s sending FIR to %"SCNu64" (%s)\n", reason, publisher->user_id, publisher->display ? publisher->display : "??");
	gateway->relay_rtcp(publisher->session->handle, 1, buf, 20);
	/* Send a PLI too, just in case... */
	janus_rtcp_pli((char *)&buf, 12);
	JANUS_LOG(LOG_VERB, "%s sending PLI to %"SCNu64" (%s)\n", reason, publisher->user_id, publisher->display ? publisher->display : "??");
	gateway->relay_rtcp(publisher->session->handle, 1, buf, 12);
	/* Update the time of when we last sent a keyframe request */
	publisher->fir_latest = janus_get_monotonic_time();
}

/* Error codes */
#define JANUS_VIDEOROOM_ERROR_UNKNOWN_ERROR		499
#define JANUS_VIDEOROOM_ERROR_NO_MESSAGE		421
#define JANUS_VIDEOROOM_ERROR_INVALID_JSON		422
#define JANUS_VIDEOROOM_ERROR_INVALID_REQUEST	423
#define JANUS_VIDEOROOM_ERROR_JOIN_FIRST		424
#define JANUS_VIDEOROOM_ERROR_ALREADY_JOINED	425
#define JANUS_VIDEOROOM_ERROR_NO_SUCH_ROOM		426
#define JANUS_VIDEOROOM_ERROR_ROOM_EXISTS		427
#define JANUS_VIDEOROOM_ERROR_NO_SUCH_FEED		428
#define JANUS_VIDEOROOM_ERROR_MISSING_ELEMENT	429
#define JANUS_VIDEOROOM_ERROR_INVALID_ELEMENT	430
#define JANUS_VIDEOROOM_ERROR_INVALID_SDP_TYPE	431
#define JANUS_VIDEOROOM_ERROR_PUBLISHERS_FULL	432
#define JANUS_VIDEOROOM_ERROR_UNAUTHORIZED		433
#define JANUS_VIDEOROOM_ERROR_ALREADY_PUBLISHED	434
#define JANUS_VIDEOROOM_ERROR_NOT_PUBLISHED		435
#define JANUS_VIDEOROOM_ERROR_ID_EXISTS			436
#define JANUS_VIDEOROOM_ERROR_INVALID_SDP		437


static guint32 janus_videoroom_rtp_forwarder_add_helper(janus_videoroom_publisher *p,
		const gchar *host, int port, int rtcp_port, int pt, uint32_t ssrc,
		int srtp_suite, const char *srtp_crypto,
		int substream, gboolean is_video, gboolean is_data) {
	if(!p || !host) {
		return 0;
	}
	janus_mutex_lock(&p->rtp_forwarders_mutex);
	/* Do we need to bind to a port for RTCP? */
	int fd = -1;
	uint16_t local_rtcp_port = 0;
	if(!is_data && rtcp_port > -1) {
		fd = socket(AF_INET, SOCK_DGRAM, IPPROTO_UDP);
		if(fd < 0) {
			JANUS_LOG(LOG_ERR, "Error creating RTCP socket for new RTP forwarder... %d (%s)\n",
				errno, strerror(errno));
			return 0;
		}
		struct sockaddr_in address;
		socklen_t len = sizeof(address);
		memset(&address, 0, sizeof(address));
		address.sin_family = AF_INET;
		address.sin_port = htons(0);	/* The RTCP port we received is the remote one */
		address.sin_addr.s_addr = INADDR_ANY;
		if(bind(fd, (struct sockaddr *)&address, sizeof(struct sockaddr)) < 0 ||
				getsockname(fd, (struct sockaddr *)&address, &len) < 0) {
			JANUS_LOG(LOG_ERR, "Error binding RTCP socket for new RTP forwarder... %d (%s)\n",
				errno, strerror(errno));
			close(fd);
			return 0;
		}
		local_rtcp_port = ntohs(address.sin_port);
		JANUS_LOG(LOG_VERB, "Bound local %s RTCP port: %"SCNu16"\n",
			is_video ? "video" : "audio", local_rtcp_port);
	}
	janus_videoroom_rtp_forwarder *forward = NULL;
	if(fd < 0) {
		forward = g_malloc0(sizeof(janus_videoroom_rtp_forwarder));
	} else {
		GSource *source = g_source_new(&janus_videoroom_rtp_forwarder_rtcp_funcs, sizeof(janus_videoroom_rtp_forwarder));
		g_source_set_priority(source, G_PRIORITY_DEFAULT);
		g_source_add_unix_fd(source, fd, G_IO_IN | G_IO_ERR);
		forward = (janus_videoroom_rtp_forwarder *)source;
	}
	forward->source = p;
	forward->rtcp_fd = fd;
	forward->local_rtcp_port = local_rtcp_port;
	forward->remote_rtcp_port = rtcp_port;
	/* First of all, let's check if we need to setup an SRTP forwarder */
	if(!is_data && srtp_suite > 0 && srtp_crypto != NULL) {
		/* First of all, let's check if there's already an RTP forwarder with
		 * the same SRTP context: make sure SSRC and pt are the same too */
		char media[10] = {0};
		if(!is_video) {
			g_sprintf(media, "audio");
		} else if(is_video) {
			g_sprintf(media, "video%d", substream);
		}
		char srtp_id[256] = {0};
		g_snprintf(srtp_id, 255, "%s-%s-%"SCNu32"-%d", srtp_crypto, media, ssrc, pt);
		JANUS_LOG(LOG_VERB, "SRTP context ID: %s\n", srtp_id);
		janus_videoroom_srtp_context *srtp_ctx = g_hash_table_lookup(p->srtp_contexts, srtp_id);
		if(srtp_ctx != NULL) {
			JANUS_LOG(LOG_VERB, "  -- Reusing existing SRTP context\n");
			srtp_ctx->count++;
			forward->srtp_ctx = srtp_ctx;
		} else {
			/* Nope, base64 decode the crypto string and set it as a new SRTP context */
			JANUS_LOG(LOG_VERB, "  -- Creating new SRTP context\n");
			srtp_ctx = g_malloc0(sizeof(janus_videoroom_srtp_context));
			gsize len = 0;
			guchar *decoded = g_base64_decode(srtp_crypto, &len);
			if(len < SRTP_MASTER_LENGTH) {
				janus_mutex_unlock(&p->rtp_forwarders_mutex);
				JANUS_LOG(LOG_ERR, "Invalid SRTP crypto (%s)\n", srtp_crypto);
				g_free(decoded);
				g_free(srtp_ctx);
				if(forward->rtcp_fd > -1)
					close(forward->rtcp_fd);
				g_free(forward);
				return 0;
			}
			/* Set SRTP policy */
			srtp_policy_t *policy = &srtp_ctx->policy;
			srtp_crypto_policy_set_rtp_default(&(policy->rtp));
			if(srtp_suite == 32) {
				srtp_crypto_policy_set_aes_cm_128_hmac_sha1_32(&(policy->rtp));
			} else if(srtp_suite == 80) {
				srtp_crypto_policy_set_aes_cm_128_hmac_sha1_80(&(policy->rtp));
			}
			policy->ssrc.type = ssrc_any_inbound;
			policy->key = decoded;
			policy->next = NULL;
			/* Create SRTP context */
			srtp_err_status_t res = srtp_create(&srtp_ctx->ctx, policy);
			if(res != srtp_err_status_ok) {
				/* Something went wrong... */
				janus_mutex_unlock(&p->rtp_forwarders_mutex);
				JANUS_LOG(LOG_ERR, "Error creating forwarder SRTP session: %d (%s)\n", res, janus_srtp_error_str(res));
				g_free(decoded);
				policy->key = NULL;
				g_free(srtp_ctx);
				if(forward->rtcp_fd > -1)
					close(forward->rtcp_fd);
				g_free(forward);
				return 0;
			}
			srtp_ctx->contexts = p->srtp_contexts;
			srtp_ctx->id = g_strdup(srtp_id);
			srtp_ctx->count = 1;
			g_hash_table_insert(p->srtp_contexts, srtp_ctx->id, srtp_ctx);
			forward->srtp_ctx = srtp_ctx;
		}
		forward->is_srtp = TRUE;
	}
	forward->is_video = is_video;
	forward->payload_type = pt;
	forward->ssrc = ssrc;
	forward->substream = substream;
	forward->is_data = is_data;
	forward->serv_addr.sin_family = AF_INET;
	inet_pton(AF_INET, host, &(forward->serv_addr.sin_addr));
	forward->serv_addr.sin_port = htons(port);
	janus_refcount_init(&forward->ref, janus_videoroom_rtp_forwarder_free);
	guint32 stream_id = janus_random_uint32();
	while(g_hash_table_lookup(p->rtp_forwarders, GUINT_TO_POINTER(stream_id)) != NULL) {
		stream_id = janus_random_uint32();
	}
	g_hash_table_insert(p->rtp_forwarders, GUINT_TO_POINTER(stream_id), forward);
	if(fd > -1) {
		/* We need RTCP: track this file descriptor, and ref the forwarder */
		janus_refcount_increase(&forward->ref);
		g_source_attach((GSource *)forward, rtcpfwd_ctx);
		/* Send a couple of empty RTP packets to the remote port to do latching */
		struct sockaddr_in address;
		socklen_t addrlen = sizeof(address);
		memset(&address, 0, addrlen);
		address.sin_family = AF_INET;
		address.sin_addr.s_addr = forward->serv_addr.sin_addr.s_addr;
		address.sin_port = htons(forward->remote_rtcp_port);
		janus_rtp_header rtp;
		memset(&rtp, 0, sizeof(rtp));
		rtp.version = 2;
		(void)sendto(fd, &rtp, 12, 0, (struct sockaddr *)&address, addrlen);
		(void)sendto(fd, &rtp, 12, 0, (struct sockaddr *)&address, addrlen);
	}
	janus_mutex_unlock(&p->rtp_forwarders_mutex);
	JANUS_LOG(LOG_VERB, "Added %s/%d rtp_forward to participant %"SCNu64" host: %s:%d stream_id: %"SCNu32"\n",
		is_data ? "data" : (is_video ? "video" : "audio"), substream, p->user_id, host, port, stream_id);
	return stream_id;
}

static void janus_videoroom_rtp_forwarder_destroy(janus_videoroom_rtp_forwarder *forward) {
	if(forward && g_atomic_int_compare_and_exchange(&forward->destroyed, 0, 1)) {
		if(forward->rtcp_fd > -1)
			g_source_destroy((GSource *)forward);
		janus_refcount_decrease(&forward->ref);
	}
}
static void janus_videoroom_rtp_forwarder_free(const janus_refcount *f_ref) {
	janus_videoroom_rtp_forwarder *forward = janus_refcount_containerof(f_ref, janus_videoroom_rtp_forwarder, ref);
	if(!forward)
		return;
	if(forward->rtcp_fd > -1)
		close(forward->rtcp_fd);
	if(forward->is_srtp && forward->srtp_ctx) {
		forward->srtp_ctx->count--;
		if(forward->srtp_ctx->count == 0 && forward->srtp_ctx->contexts != NULL)
			g_hash_table_remove(forward->srtp_ctx->contexts, forward->srtp_ctx->id);
	}
	g_free(forward);
	forward = NULL;
}

static void janus_videoroom_srtp_context_free(gpointer data) {
	if(data) {
		janus_videoroom_srtp_context *srtp_ctx = (janus_videoroom_srtp_context *)data;
		if(srtp_ctx) {
			g_free(srtp_ctx->id);
			srtp_dealloc(srtp_ctx->ctx);
			g_free(srtp_ctx->policy.key);
			g_free(srtp_ctx);
			srtp_ctx = NULL;
		}
	}
}


/* Plugin implementation */
int janus_videoroom_init(janus_callbacks *callback, const char *config_path) {
	if(g_atomic_int_get(&stopping)) {
		/* Still stopping from before */
		return -1;
	}
	if(callback == NULL || config_path == NULL) {
		/* Invalid arguments */
		return -1;
	}

	/* Read configuration */
	char filename[255];
	g_snprintf(filename, 255, "%s/%s.cfg", config_path, JANUS_VIDEOROOM_PACKAGE);
	JANUS_LOG(LOG_VERB, "Configuration file: %s\n", filename);
	config = janus_config_parse(filename);
	config_folder = config_path;
	if(config != NULL)
		janus_config_print(config);

	rooms = g_hash_table_new_full(g_int64_hash, g_int64_equal,
		(GDestroyNotify)g_free, (GDestroyNotify) janus_videoroom_room_destroy);
	sessions = g_hash_table_new_full(NULL, NULL, NULL, (GDestroyNotify)janus_videoroom_session_destroy);

	messages = g_async_queue_new_full((GDestroyNotify) janus_videoroom_message_free);

	/* This is the callback we'll need to invoke to contact the gateway */
	gateway = callback;

	/* Parse configuration to populate the rooms list */
	if(config != NULL) {
		/* Any admin key to limit who can "create"? */
		janus_config_item *key = janus_config_get_item_drilldown(config, "general", "admin_key");
		if(key != NULL && key->value != NULL)
			admin_key = g_strdup(key->value);
		janus_config_item *events = janus_config_get_item_drilldown(config, "general", "events");
		if(events != NULL && events->value != NULL)
			notify_events = janus_is_true(events->value);
		if(!notify_events && callback->events_is_enabled()) {
			JANUS_LOG(LOG_WARN, "Notification of events to handlers disabled for %s\n", JANUS_VIDEOROOM_NAME);
		}
		/* Iterate on all rooms */
		GList *cl = janus_config_get_categories(config);
		while(cl != NULL) {
			janus_config_category *cat = (janus_config_category *)cl->data;
			if(cat->name == NULL || !strcasecmp(cat->name, "general")) {
				cl = cl->next;
				continue;
			}
			JANUS_LOG(LOG_VERB, "Adding video room '%s'\n", cat->name);
			janus_config_item *desc = janus_config_get_item(cat, "description");
			janus_config_item *priv = janus_config_get_item(cat, "is_private");
			janus_config_item *secret = janus_config_get_item(cat, "secret");
			janus_config_item *pin = janus_config_get_item(cat, "pin");
			janus_config_item *req_pvtid = janus_config_get_item(cat, "require_pvtid");
			janus_config_item *bitrate = janus_config_get_item(cat, "bitrate");
			janus_config_item *bitrate_cap = janus_config_get_item(cat, "bitrate_cap");
			janus_config_item *maxp = janus_config_get_item(cat, "publishers");
			janus_config_item *firfreq = janus_config_get_item(cat, "fir_freq");
			janus_config_item *audiocodec = janus_config_get_item(cat, "audiocodec");
			janus_config_item *videocodec = janus_config_get_item(cat, "videocodec");
			janus_config_item *svc = janus_config_get_item(cat, "video_svc");
			janus_config_item *audiolevel_ext = janus_config_get_item(cat, "audiolevel_ext");
			janus_config_item *audiolevel_event = janus_config_get_item(cat, "audiolevel_event");
			janus_config_item *audio_active_packets = janus_config_get_item(cat, "audio_active_packets");
			janus_config_item *audio_level_average = janus_config_get_item(cat, "audio_level_average");
			janus_config_item *videoorient_ext = janus_config_get_item(cat, "videoorient_ext");
			janus_config_item *playoutdelay_ext = janus_config_get_item(cat, "playoutdelay_ext");
			janus_config_item *transport_wide_cc_ext = janus_config_get_item(cat, "transport_wide_cc_ext");
			janus_config_item *notify_joining = janus_config_get_item(cat, "notify_joining");
			janus_config_item *record = janus_config_get_item(cat, "record");
			janus_config_item *rec_dir = janus_config_get_item(cat, "rec_dir");
			/* Create the video room */
			janus_videoroom *videoroom = g_malloc0(sizeof(janus_videoroom));
			videoroom->room_id = g_ascii_strtoull(cat->name, NULL, 0);
			char *description = NULL;
			if(desc != NULL && desc->value != NULL && strlen(desc->value) > 0)
				description = g_strdup(desc->value);
			else
				description = g_strdup(cat->name);
			videoroom->room_name = description;
			if(secret != NULL && secret->value != NULL) {
				videoroom->room_secret = g_strdup(secret->value);
			}
			if(pin != NULL && pin->value != NULL) {
				videoroom->room_pin = g_strdup(pin->value);
			}
			videoroom->is_private = priv && priv->value && janus_is_true(priv->value);
			videoroom->require_pvtid = req_pvtid && req_pvtid->value && janus_is_true(req_pvtid->value);
			videoroom->max_publishers = 3;	/* FIXME How should we choose a default? */
			if(maxp != NULL && maxp->value != NULL)
				videoroom->max_publishers = atol(maxp->value);
			if(videoroom->max_publishers < 0)
				videoroom->max_publishers = 3;	/* FIXME How should we choose a default? */
			videoroom->bitrate = 0;
			if(bitrate != NULL && bitrate->value != NULL)
				videoroom->bitrate = atol(bitrate->value);
			if(videoroom->bitrate > 0 && videoroom->bitrate < 64000)
				videoroom->bitrate = 64000;	/* Don't go below 64k */
			videoroom->bitrate_cap = bitrate_cap && bitrate_cap->value && janus_is_true(bitrate_cap->value);
			videoroom->fir_freq = 0;
			if(firfreq != NULL && firfreq->value != NULL)
				videoroom->fir_freq = atol(firfreq->value);
			/* By default, we force Opus as the only audio codec */
			videoroom->acodec[0] = JANUS_AUDIOCODEC_OPUS;
			videoroom->acodec[1] = JANUS_AUDIOCODEC_NONE;
			videoroom->acodec[2] = JANUS_AUDIOCODEC_NONE;
			/* Check if we're forcing a different single codec, or allowing more than one */
			if(audiocodec && audiocodec->value) {
				gchar **list = g_strsplit(audiocodec->value, ",", 4);
				gchar *codec = list[0];
				if(codec != NULL) {
					int i=0;
					while(codec != NULL) {
						if(i == 3) {
							JANUS_LOG(LOG_WARN, "Ignoring extra audio codecs: %s\n", codec);
							break;
						}
						if(strlen(codec) > 0)
							videoroom->acodec[i] = janus_audiocodec_from_name(codec);
						i++;
						codec = list[i];
					}
				}
				g_clear_pointer(&list, g_strfreev);
			}
			/* By default, we force VP8 as the only video codec */
			videoroom->vcodec[0] = JANUS_VIDEOCODEC_VP8;
			videoroom->vcodec[1] = JANUS_VIDEOCODEC_NONE;
			videoroom->vcodec[2] = JANUS_VIDEOCODEC_NONE;
			/* Check if we're forcing a different single codec, or allowing more than one */
			if(videocodec && videocodec->value) {
				gchar **list = g_strsplit(videocodec->value, ",", 4);
				gchar *codec = list[0];
				if(codec != NULL) {
					int i=0;
					while(codec != NULL) {
						if(i == 3) {
							JANUS_LOG(LOG_WARN, "Ignoring extra video codecs: %s\n", codec);
							break;
						}
						if(strlen(codec) > 0)
							videoroom->vcodec[i] = janus_videocodec_from_name(codec);
						i++;
						codec = list[i];
					}
				}
				g_clear_pointer(&list, g_strfreev);
			}
			if(svc && svc->value && janus_is_true(svc->value)) {
				if(videoroom->vcodec[0] == JANUS_VIDEOCODEC_VP9 &&
						videoroom->vcodec[1] == JANUS_VIDEOCODEC_NONE &&
						videoroom->vcodec[2] == JANUS_VIDEOCODEC_NONE) {
					videoroom->do_svc = TRUE;
				} else {
					JANUS_LOG(LOG_WARN, "SVC is only supported, in an experimental way, for VP9 only rooms: disabling it...\n");
				}
			}
			videoroom->audiolevel_ext = TRUE;
			if(audiolevel_ext != NULL && audiolevel_ext->value != NULL)
				videoroom->audiolevel_ext = janus_is_true(audiolevel_ext->value);
			videoroom->audiolevel_event = FALSE;
			if(audiolevel_event != NULL && audiolevel_event->value != NULL)
				videoroom->audiolevel_event = janus_is_true(audiolevel_event->value);
			if(videoroom->audiolevel_event) {
				videoroom->audio_active_packets = 100;
				if(audio_active_packets != NULL && audio_active_packets->value != NULL){
					if(atoi(audio_active_packets->value) > 0) {
						videoroom->audio_active_packets = atoi(audio_active_packets->value);
					} else {
						JANUS_LOG(LOG_WARN, "Invalid audio_active_packets value, using default: %d\n", videoroom->audio_active_packets);
					}
				}
				videoroom->audio_level_average = 25;
				if(audio_level_average != NULL && audio_level_average->value != NULL) {
					if(atoi(audio_level_average->value) > 0) {
						videoroom->audio_level_average = atoi(audio_level_average->value);
					} else {
						JANUS_LOG(LOG_WARN, "Invalid audio_level_average value provided, using default: %d\n", videoroom->audio_level_average);
					}
				}
			}
			videoroom->videoorient_ext = TRUE;
			if(videoorient_ext != NULL && videoorient_ext->value != NULL)
				videoroom->videoorient_ext = janus_is_true(videoorient_ext->value);
			videoroom->playoutdelay_ext = TRUE;
			if(playoutdelay_ext != NULL && playoutdelay_ext->value != NULL)
				videoroom->playoutdelay_ext = janus_is_true(playoutdelay_ext->value);
			videoroom->transport_wide_cc_ext = FALSE;
			if(transport_wide_cc_ext != NULL && transport_wide_cc_ext->value != NULL)
				videoroom->transport_wide_cc_ext = janus_is_true(transport_wide_cc_ext->value);
			if(record && record->value) {
				videoroom->record = janus_is_true(record->value);
			}
			if(rec_dir && rec_dir->value) {
				videoroom->rec_dir = g_strdup(rec_dir->value);
			}
			/* By default, the videoroom plugin does not notify about participants simply joining the room.
			   It only notifies when the participant actually starts publishing media. */
			videoroom->notify_joining = FALSE;
			if(notify_joining != NULL && notify_joining->value != NULL)
				videoroom->notify_joining = janus_is_true(notify_joining->value);
			g_atomic_int_set(&videoroom->destroyed, 0);
			janus_mutex_init(&videoroom->mutex);
			janus_refcount_init(&videoroom->ref, janus_videoroom_room_free);
			videoroom->participants = g_hash_table_new_full(g_int64_hash, g_int64_equal, (GDestroyNotify)g_free, (GDestroyNotify)janus_videoroom_publisher_dereference);
			videoroom->private_ids = g_hash_table_new(NULL, NULL);
			videoroom->check_allowed = FALSE;	/* Static rooms can't have an "allowed" list yet, no hooks to the configuration file */
			videoroom->allowed = g_hash_table_new_full(g_str_hash, g_str_equal, (GDestroyNotify)g_free, NULL);
			janus_mutex_lock(&rooms_mutex);
			g_hash_table_insert(rooms, janus_uint64_dup(videoroom->room_id), videoroom);
			janus_mutex_unlock(&rooms_mutex);
			/* Compute a list of the supported codecs for the summary */
			char audio_codecs[100], video_codecs[100];
			janus_videoroom_codecstr(videoroom, audio_codecs, video_codecs, sizeof(audio_codecs), "|");
			JANUS_LOG(LOG_VERB, "Created videoroom: %"SCNu64" (%s, %s, %s/%s codecs, secret: %s, pin: %s, pvtid: %s)\n",
				videoroom->room_id, videoroom->room_name,
				videoroom->is_private ? "private" : "public",
				audio_codecs, video_codecs,
				videoroom->room_secret ? videoroom->room_secret : "no secret",
				videoroom->room_pin ? videoroom->room_pin : "no pin",
				videoroom->require_pvtid ? "required" : "optional");
			if(videoroom->record) {
				JANUS_LOG(LOG_VERB, "  -- Room is going to be recorded in %s\n", videoroom->rec_dir ? videoroom->rec_dir : "the current folder");
			}
			cl = cl->next;
		}
		/* Done: we keep the configuration file open in case we get a "create" or "destroy" with permanent=true */
	}

	/* Show available rooms */
	janus_mutex_lock(&rooms_mutex);
	GHashTableIter iter;
	gpointer value;
	g_hash_table_iter_init(&iter, rooms);
	while (g_hash_table_iter_next(&iter, NULL, &value)) {
		janus_videoroom *vr = value;
		/* Compute a list of the supported codecs for the summary */
		char audio_codecs[100], video_codecs[100];
		janus_videoroom_codecstr(vr, audio_codecs, video_codecs, sizeof(audio_codecs), "|");
		JANUS_LOG(LOG_VERB, "  ::: [%"SCNu64"][%s] %"SCNu32", max %d publishers, FIR frequency of %d seconds, %s audio codec(s), %s video codec(s)\n",
			vr->room_id, vr->room_name, vr->bitrate, vr->max_publishers, vr->fir_freq,
			audio_codecs, video_codecs);
	}
	janus_mutex_unlock(&rooms_mutex);

	/* Thread for handling incoming RTCP packets from RTP forwarders, if any */
	rtcpfwd_ctx = g_main_context_new();
	rtcpfwd_loop = g_main_loop_new(rtcpfwd_ctx, FALSE);
	GError *error = NULL;
	rtcpfwd_thread = g_thread_try_new("videoroom rtcpfwd", janus_videoroom_rtp_forwarder_rtcp_thread, NULL, &error);
	if(error != NULL) {
		/* We show the error but it's not fatal */
		JANUS_LOG(LOG_ERR, "Got error %d (%s) trying to launch the VideoRoom RTCP thread for RTP forwarders...\n",
			error->code, error->message ? error->message : "??");
	}

	g_atomic_int_set(&initialized, 1);

	/* Launch the thread that will handle incoming messages */
	error = NULL;
	handler_thread = g_thread_try_new("videoroom handler", janus_videoroom_handler, NULL, &error);
	if(error != NULL) {
		g_atomic_int_set(&initialized, 0);
		JANUS_LOG(LOG_ERR, "Got error %d (%s) trying to launch the VideoRoom handler thread...\n",
			error->code, error->message ? error->message : "??");
		janus_config_destroy(config);
		return -1;
	}
	JANUS_LOG(LOG_INFO, "%s initialized!\n", JANUS_VIDEOROOM_NAME);
	return 0;
}

void janus_videoroom_destroy(void) {
	if(!g_atomic_int_get(&initialized))
		return;
	g_atomic_int_set(&stopping, 1);

	g_async_queue_push(messages, &exit_message);
	if(handler_thread != NULL) {
		g_thread_join(handler_thread);
		handler_thread = NULL;
	}
	if(rtcpfwd_thread != NULL) {
		if(g_main_loop_is_running(rtcpfwd_loop)) {
			g_main_loop_quit(rtcpfwd_loop);
			g_main_context_wakeup(rtcpfwd_ctx);
		}
		g_thread_join(rtcpfwd_thread);
		rtcpfwd_thread = NULL;
	}

	/* FIXME We should destroy the sessions cleanly */
	janus_mutex_lock(&sessions_mutex);
	g_hash_table_destroy(sessions);
	janus_mutex_unlock(&sessions_mutex);

	janus_mutex_lock(&rooms_mutex);
	g_hash_table_destroy(rooms);
	janus_mutex_unlock(&rooms_mutex);

	g_async_queue_unref(messages);
	messages = NULL;

	janus_config_destroy(config);
	g_free(admin_key);

	g_atomic_int_set(&initialized, 0);
	g_atomic_int_set(&stopping, 0);
	JANUS_LOG(LOG_INFO, "%s destroyed!\n", JANUS_VIDEOROOM_NAME);
}

int janus_videoroom_get_api_compatibility(void) {
	/* Important! This is what your plugin MUST always return: don't lie here or bad things will happen */
	return JANUS_PLUGIN_API_VERSION;
}

int janus_videoroom_get_version(void) {
	return JANUS_VIDEOROOM_VERSION;
}

const char *janus_videoroom_get_version_string(void) {
	return JANUS_VIDEOROOM_VERSION_STRING;
}

const char *janus_videoroom_get_description(void) {
	return JANUS_VIDEOROOM_DESCRIPTION;
}

const char *janus_videoroom_get_name(void) {
	return JANUS_VIDEOROOM_NAME;
}

const char *janus_videoroom_get_author(void) {
	return JANUS_VIDEOROOM_AUTHOR;
}

const char *janus_videoroom_get_package(void) {
	return JANUS_VIDEOROOM_PACKAGE;
}

static janus_videoroom_session *janus_videoroom_lookup_session(janus_plugin_session *handle) {
	janus_videoroom_session *session = NULL;
	if (g_hash_table_contains(sessions, handle)) {
		session = (janus_videoroom_session *)handle->plugin_handle;
	}
	return session;
}

void janus_videoroom_create_session(janus_plugin_session *handle, int *error) {
	if(g_atomic_int_get(&stopping) || !g_atomic_int_get(&initialized)) {
		*error = -1;
		return;
	}
	janus_videoroom_session *session = g_malloc0(sizeof(janus_videoroom_session));
	session->handle = handle;
	session->participant_type = janus_videoroom_p_type_none;
	session->participant = NULL;
	g_atomic_int_set(&session->hangingup, 0);
	g_atomic_int_set(&session->destroyed, 0);
	handle->plugin_handle = session;
	janus_mutex_init(&session->mutex);
	janus_refcount_init(&session->ref, janus_videoroom_session_free);

	janus_mutex_lock(&sessions_mutex);
	g_hash_table_insert(sessions, handle, session);
	janus_mutex_unlock(&sessions_mutex);

	return;
}

static janus_videoroom_publisher *janus_videoroom_session_get_publisher(janus_videoroom_session *session) {
	janus_mutex_lock(&session->mutex);
	janus_videoroom_publisher *publisher = (janus_videoroom_publisher *)session->participant;
	if(publisher)
		janus_refcount_increase(&publisher->ref);
	janus_mutex_unlock(&session->mutex);
	return publisher;
}

static janus_videoroom_publisher *janus_videoroom_session_get_publisher_nodebug(janus_videoroom_session *session) {
	janus_mutex_lock(&session->mutex);
	janus_videoroom_publisher *publisher = (janus_videoroom_publisher *)session->participant;
	if(publisher)
		janus_refcount_increase_nodebug(&publisher->ref);
	janus_mutex_unlock(&session->mutex);
	return publisher;
}

static void janus_videoroom_notify_participants(janus_videoroom_publisher *participant, json_t *msg) {
	/* participant->room->mutex has to be locked. */
	if(participant->room == NULL)
		return;
	GHashTableIter iter;
	gpointer value;
	g_hash_table_iter_init(&iter, participant->room->participants);
	while (participant->room && !g_atomic_int_get(&participant->room->destroyed) && g_hash_table_iter_next(&iter, NULL, &value)) {
		janus_videoroom_publisher *p = value;
		if(p && p->session && p != participant) {
			JANUS_LOG(LOG_VERB, "Notifying participant %"SCNu64" (%s)\n", p->user_id, p->display ? p->display : "??");
			int ret = gateway->push_event(p->session->handle, &janus_videoroom_plugin, NULL, msg, NULL);
			JANUS_LOG(LOG_VERB, "  >> %d (%s)\n", ret, janus_get_api_error(ret));
		}
	}
}

static void janus_videoroom_participant_joining(janus_videoroom_publisher *p) {
	/* we need to check if the room still exists, may have been destroyed already */
	if(p->room == NULL)
		return;
	if(!g_atomic_int_get(&p->room->destroyed) && p->room->notify_joining) {
		json_t *event = json_object();
		json_t *user = json_object();
		json_object_set_new(user, "id", json_integer(p->user_id));
		if (p->display) {
			json_object_set_new(user, "display", json_string(p->display));
		}
		json_object_set_new(event, "videoroom", json_string("event"));
		json_object_set_new(event, "room", json_integer(p->room_id));
		json_object_set_new(event, "joining", user);
		janus_videoroom_notify_participants(p, event);
		/* user gets deref-ed by the owner event */
		json_decref(event);
	}
}

static void janus_videoroom_leave_or_unpublish(janus_videoroom_publisher *participant, gboolean is_leaving, gboolean kicked) {
	/* we need to check if the room still exists, may have been destroyed already */
	if(participant->room == NULL)
		return;
	janus_mutex_lock(&rooms_mutex);
	if (!g_hash_table_lookup(rooms, &participant->room_id)) {
		JANUS_LOG(LOG_ERR, "No such room (%"SCNu64")\n", participant->room_id);
		janus_mutex_unlock(&rooms_mutex);
		return;
	}
	janus_mutex_unlock(&rooms_mutex);
	if(!participant->room || g_atomic_int_get(&participant->room->destroyed))
		return;
	json_t *event = json_object();
	json_object_set_new(event, "videoroom", json_string("event"));
	json_object_set_new(event, "room", json_integer(participant->room_id));
	json_object_set_new(event, is_leaving ? (kicked ? "kicked" : "leaving") : "unpublished",
		json_integer(participant->user_id));
	janus_mutex_lock(&participant->room->mutex);
	janus_videoroom_notify_participants(participant, event);
	if(is_leaving) {
		g_hash_table_remove(participant->room->participants, &participant->user_id);
		g_hash_table_remove(participant->room->private_ids, GUINT_TO_POINTER(participant->pvt_id));
	}
	janus_mutex_unlock(&participant->room->mutex);
	json_decref(event);
}

void janus_videoroom_destroy_session(janus_plugin_session *handle, int *error) {
	if(g_atomic_int_get(&stopping) || !g_atomic_int_get(&initialized)) {
		*error = -1;
		return;
	}
	janus_mutex_lock(&sessions_mutex);
	janus_videoroom_session *session = janus_videoroom_lookup_session(handle);
	if(!session) {
		janus_mutex_unlock(&sessions_mutex);
		JANUS_LOG(LOG_ERR, "No VideoRoom session associated with this handle...\n");
		*error = -2;
		return;
	}
	if(g_atomic_int_get(&session->destroyed)) {
		janus_mutex_unlock(&sessions_mutex);
		JANUS_LOG(LOG_WARN, "VideoRoom session already marked as destroyed...\n");
		return;
	}
	/* Cleaning up and removing the session is done in a lazy way */
	if(!g_atomic_int_get(&session->destroyed)) {
		/* Any related WebRTC PeerConnection is not available anymore either */
		janus_videoroom_hangup_media_internal(handle);
		if(session->participant_type == janus_videoroom_p_type_publisher) {
			/* Get rid of publisher */
			janus_mutex_lock(&session->mutex);
			janus_videoroom_publisher *p = (janus_videoroom_publisher *)session->participant;
			if(p)
				janus_refcount_increase(&p->ref);
			session->participant = NULL;
			janus_mutex_unlock(&session->mutex);
			if(p && p->room) {
				janus_videoroom_leave_or_unpublish(p, TRUE, FALSE);
				/* Don't clear p->room.  Another thread calls janus_videoroom_leave_or_unpublish,
					 too, and there is no mutex to protect this change. */
				g_clear_pointer(&p->room, janus_videoroom_room_dereference);
			}
			janus_videoroom_publisher_destroy(p);
			if(p)
				janus_refcount_decrease(&p->ref);
		} else if(session->participant_type == janus_videoroom_p_type_subscriber) {
			janus_videoroom_subscriber *s = (janus_videoroom_subscriber *)session->participant;
			session->participant = NULL;
			if(s->room) {
				janus_refcount_decrease(&s->room->ref);
			}
			janus_videoroom_subscriber_destroy(s);
		}
		g_hash_table_remove(sessions, handle);
	}
	janus_mutex_unlock(&sessions_mutex);
	return;
}

json_t *janus_videoroom_query_session(janus_plugin_session *handle) {
	if(g_atomic_int_get(&stopping) || !g_atomic_int_get(&initialized)) {
		return NULL;
	}
	janus_mutex_lock(&sessions_mutex);
	janus_videoroom_session *session = janus_videoroom_lookup_session(handle);
	if(!session) {
		janus_mutex_unlock(&sessions_mutex);
		JANUS_LOG(LOG_ERR, "No session associated with this handle...\n");
		return NULL;
	}
	janus_refcount_increase(&session->ref);
	janus_mutex_unlock(&sessions_mutex);
	/* Show the participant/room info, if any */
	json_t *info = json_object();
	if(session->participant) {
		if(session->participant_type == janus_videoroom_p_type_none) {
			json_object_set_new(info, "type", json_string("none"));
		} else if(session->participant_type == janus_videoroom_p_type_publisher) {
			json_object_set_new(info, "type", json_string("publisher"));
			janus_videoroom_publisher *participant = janus_videoroom_session_get_publisher(session);
			if(participant && participant->room) {
				janus_videoroom *room = participant->room;
				json_object_set_new(info, "room", room ? json_integer(room->room_id) : NULL);
				json_object_set_new(info, "id", json_integer(participant->user_id));
				json_object_set_new(info, "private_id", json_integer(participant->pvt_id));
				if(participant->display)
					json_object_set_new(info, "display", json_string(participant->display));
				if(participant->subscribers)
					json_object_set_new(info, "viewers", json_integer(g_slist_length(participant->subscribers)));
				json_t *media = json_object();
				json_object_set_new(media, "audio", participant->audio ? json_true() : json_false());
				if(participant->audio)
					json_object_set_new(media, "audio_codec", json_string(janus_audiocodec_name(participant->acodec)));
				json_object_set_new(media, "video", participant->video ? json_true() : json_false());
				if(participant->video)
					json_object_set_new(media, "video_codec", json_string(janus_videocodec_name(participant->vcodec)));
				json_object_set_new(media, "data", participant->data ? json_true() : json_false());
				json_object_set_new(info, "media", media);
				json_object_set_new(info, "bitrate", json_integer(participant->bitrate));
				if(participant->ssrc[0] != 0)
					json_object_set_new(info, "simulcast", json_true());
				if(participant->arc || participant->vrc || participant->drc) {
					json_t *recording = json_object();
					if(participant->arc && participant->arc->filename)
						json_object_set_new(recording, "audio", json_string(participant->arc->filename));
					if(participant->vrc && participant->vrc->filename)
						json_object_set_new(recording, "video", json_string(participant->vrc->filename));
					if(participant->drc && participant->drc->filename)
						json_object_set_new(recording, "data", json_string(participant->drc->filename));
					json_object_set_new(info, "recording", recording);
				}
				if(participant->audio_level_extmap_id > 0) {
					json_object_set_new(info, "audio-level-dBov", json_integer(participant->audio_dBov_level));
					json_object_set_new(info, "talking", participant->talking ? json_true() : json_false());
				}
				janus_refcount_decrease(&participant->ref);
			}
		} else if(session->participant_type == janus_videoroom_p_type_subscriber) {
			json_object_set_new(info, "type", json_string("subscriber"));
			janus_videoroom_subscriber *participant = (janus_videoroom_subscriber *)session->participant;
			if(participant && participant->room) {
				janus_videoroom_publisher *feed = (janus_videoroom_publisher *)participant->feed;
				if(feed && feed->room) {
					janus_videoroom *room = feed->room;
					json_object_set_new(info, "room", room ? json_integer(room->room_id) : NULL);
					json_object_set_new(info, "private_id", json_integer(participant->pvt_id));
					json_object_set_new(info, "feed_id", json_integer(feed->user_id));
					if(feed->display)
						json_object_set_new(info, "feed_display", json_string(feed->display));
				}
				json_t *media = json_object();
				json_object_set_new(media, "audio", participant->audio ? json_true() : json_false());
				json_object_set_new(media, "audio-offered", participant->audio_offered ? json_true() : json_false());
				json_object_set_new(media, "video", participant->video ? json_true() : json_false());
				json_object_set_new(media, "video-offered", participant->video_offered ? json_true() : json_false());
				json_object_set_new(media, "data", participant->data ? json_true() : json_false());
				json_object_set_new(media, "data-offered", participant->data_offered ? json_true() : json_false());
				json_object_set_new(info, "media", media);
				if(feed && feed->ssrc[0] != 0) {
					json_t *simulcast = json_object();
					json_object_set_new(simulcast, "substream", json_integer(participant->substream));
					json_object_set_new(simulcast, "substream-target", json_integer(participant->substream_target));
					json_object_set_new(simulcast, "temporal-layer", json_integer(participant->templayer));
					json_object_set_new(simulcast, "temporal-layer-target", json_integer(participant->templayer_target));
					json_object_set_new(info, "simulcast", simulcast);
				}
				if(participant->room && participant->room->do_svc) {
					json_t *svc = json_object();
					json_object_set_new(svc, "spatial-layer", json_integer(participant->spatial_layer));
					json_object_set_new(svc, "target-spatial-layer", json_integer(participant->target_spatial_layer));
					json_object_set_new(svc, "temporal-layer", json_integer(participant->temporal_layer));
					json_object_set_new(svc, "target-temporal-layer", json_integer(participant->target_temporal_layer));
					json_object_set_new(info, "svc", svc);
				}
			}
		}
	}
	json_object_set_new(info, "hangingup", json_integer(g_atomic_int_get(&session->hangingup)));
	json_object_set_new(info, "destroyed", json_integer(g_atomic_int_get(&session->destroyed)));
	janus_refcount_decrease(&session->ref);
	return info;
}

static int janus_videoroom_access_room(json_t *root, gboolean check_modify, gboolean check_join, janus_videoroom **videoroom, char *error_cause, int error_cause_size) {
	/* rooms_mutex has to be locked */
	int error_code = 0;
	json_t *room = json_object_get(root, "room");
	guint64 room_id = json_integer_value(room);
	*videoroom = g_hash_table_lookup(rooms, &room_id);
	if(*videoroom == NULL) {
		JANUS_LOG(LOG_ERR, "No such room (%"SCNu64")\n", room_id);
		error_code = JANUS_VIDEOROOM_ERROR_NO_SUCH_ROOM;
		if(error_cause)
			g_snprintf(error_cause, error_cause_size, "No such room (%"SCNu64")", room_id);
		return error_code;
	}
	if((*videoroom)->destroyed) {
		JANUS_LOG(LOG_ERR, "No such room (%"SCNu64")\n", room_id);
		error_code = JANUS_VIDEOROOM_ERROR_NO_SUCH_ROOM;
		if(error_cause)
			g_snprintf(error_cause, error_cause_size, "No such room (%"SCNu64")", room_id);
		return error_code;
	}
	if(check_modify) {
		char error_cause2[100];
		JANUS_CHECK_SECRET((*videoroom)->room_secret, root, "secret", error_code, error_cause2,
			JANUS_VIDEOROOM_ERROR_MISSING_ELEMENT, JANUS_VIDEOROOM_ERROR_INVALID_ELEMENT, JANUS_VIDEOROOM_ERROR_UNAUTHORIZED);
		if(error_code != 0) {
			g_strlcpy(error_cause, error_cause2, error_cause_size);
			return error_code;
		}
	}
	if(check_join) {
		char error_cause2[100];
		/* signed tokens bypass pin validation */
		json_t *token = json_object_get(root, "token");
		if(token) {
			char room_descriptor[26];
			g_snprintf(room_descriptor, sizeof(room_descriptor), "room=%"SCNu64, room_id);
			if(gateway->auth_signature_contains(&janus_videoroom_plugin, json_string_value(token), room_descriptor))
				return 0;
		}
		JANUS_CHECK_SECRET((*videoroom)->room_pin, root, "pin", error_code, error_cause2,
			JANUS_VIDEOROOM_ERROR_MISSING_ELEMENT, JANUS_VIDEOROOM_ERROR_INVALID_ELEMENT, JANUS_VIDEOROOM_ERROR_UNAUTHORIZED);
		if(error_code != 0) {
			g_strlcpy(error_cause, error_cause2, error_cause_size);
			return error_code;
		}
	}
	return 0;
}

struct janus_plugin_result *janus_videoroom_handle_message(janus_plugin_session *handle, char *transaction, json_t *message, json_t *jsep) {
	if(g_atomic_int_get(&stopping) || !g_atomic_int_get(&initialized))
		return janus_plugin_result_new(JANUS_PLUGIN_ERROR, g_atomic_int_get(&stopping) ? "Shutting down" : "Plugin not initialized", NULL);

	/* Pre-parse the message */
	int error_code = 0;
	char error_cause[512];
	json_t *root = message;
	json_t *response = NULL;

	janus_mutex_lock(&sessions_mutex);
	janus_videoroom_session *session = janus_videoroom_lookup_session(handle);
	if(!session) {
		janus_mutex_unlock(&sessions_mutex);
		JANUS_LOG(LOG_ERR, "No session associated with this handle...\n");
		error_code = JANUS_VIDEOROOM_ERROR_UNKNOWN_ERROR;
		g_snprintf(error_cause, 512, "%s", "No session associated with this handle...");
		goto plugin_response;
	}
	/* Increase the reference counter for this session: we'll decrease it after we handle the message */
	janus_refcount_increase(&session->ref);
	janus_mutex_unlock(&sessions_mutex);
	if(g_atomic_int_get(&session->destroyed)) {
		JANUS_LOG(LOG_ERR, "Session has already been marked as destroyed...\n");
		error_code = JANUS_VIDEOROOM_ERROR_UNKNOWN_ERROR;
		g_snprintf(error_cause, 512, "%s", "Session has already been marked as destroyed...");
		goto plugin_response;
	}

	if(message == NULL) {
		JANUS_LOG(LOG_ERR, "No message??\n");
		error_code = JANUS_VIDEOROOM_ERROR_NO_MESSAGE;
		g_snprintf(error_cause, 512, "%s", "No message??");
		goto plugin_response;
	}
	if(!json_is_object(root)) {
		JANUS_LOG(LOG_ERR, "JSON error: not an object\n");
		error_code = JANUS_VIDEOROOM_ERROR_INVALID_JSON;
		g_snprintf(error_cause, 512, "JSON error: not an object");
		goto plugin_response;
	}
	/* Get the request first */
	JANUS_VALIDATE_JSON_OBJECT(root, request_parameters,
		error_code, error_cause, TRUE,
		JANUS_VIDEOROOM_ERROR_MISSING_ELEMENT, JANUS_VIDEOROOM_ERROR_INVALID_ELEMENT);
	if(error_code != 0)
		goto plugin_response;
	json_t *request = json_object_get(root, "request");
	/* Some requests ('create', 'destroy', 'exists', 'list') can be handled synchronously */
	const char *request_text = json_string_value(request);
	if(!strcasecmp(request_text, "create")) {
		/* Create a new videoroom */
		JANUS_LOG(LOG_VERB, "Creating a new videoroom\n");
		JANUS_VALIDATE_JSON_OBJECT(root, create_parameters,
			error_code, error_cause, TRUE,
			JANUS_VIDEOROOM_ERROR_MISSING_ELEMENT, JANUS_VIDEOROOM_ERROR_INVALID_ELEMENT);
		if(error_code != 0)
			goto plugin_response;
		if(admin_key != NULL) {
			/* An admin key was specified: make sure it was provided, and that it's valid */
			JANUS_VALIDATE_JSON_OBJECT(root, adminkey_parameters,
				error_code, error_cause, TRUE,
				JANUS_VIDEOROOM_ERROR_MISSING_ELEMENT, JANUS_VIDEOROOM_ERROR_INVALID_ELEMENT);
			if(error_code != 0)
				goto plugin_response;
			JANUS_CHECK_SECRET(admin_key, root, "admin_key", error_code, error_cause,
				JANUS_VIDEOROOM_ERROR_MISSING_ELEMENT, JANUS_VIDEOROOM_ERROR_INVALID_ELEMENT, JANUS_VIDEOROOM_ERROR_UNAUTHORIZED);
			if(error_code != 0)
				goto plugin_response;
		}
		json_t *desc = json_object_get(root, "description");
		json_t *is_private = json_object_get(root, "is_private");
		json_t *req_pvtid = json_object_get(root, "require_pvtid");
		json_t *secret = json_object_get(root, "secret");
		json_t *pin = json_object_get(root, "pin");
		json_t *bitrate = json_object_get(root, "bitrate");
		json_t *bitrate_cap = json_object_get(root, "bitrate_cap");
		json_t *fir_freq = json_object_get(root, "fir_freq");
		json_t *publishers = json_object_get(root, "publishers");
		json_t *allowed = json_object_get(root, "allowed");
		json_t *audiocodec = json_object_get(root, "audiocodec");
		if(audiocodec) {
			const char *audiocodec_value = json_string_value(audiocodec);
			gchar **list = g_strsplit(audiocodec_value, ",", 4);
			gchar *codec = list[0];
			if(codec != NULL) {
				int i=0;
				while(codec != NULL) {
					if(i == 3) {
						break;
					}
					if(strlen(codec) == 0 || JANUS_AUDIOCODEC_NONE == janus_audiocodec_from_name(codec)) {
						JANUS_LOG(LOG_ERR, "Invalid element (audiocodec can only be or contain opus, isac32, isac16, pcmu, pcma or g722)\n");
						error_code = JANUS_VIDEOROOM_ERROR_INVALID_ELEMENT;
						g_snprintf(error_cause, 512, "Invalid element (audiocodec can only be or contain opus, isac32, isac16, pcmu, pcma or g722)");
						goto plugin_response;
					}
					i++;
					codec = list[i];
				}
			}
			g_clear_pointer(&list, g_strfreev);
		}
		json_t *videocodec = json_object_get(root, "videocodec");
		if(videocodec) {
			const char *videocodec_value = json_string_value(videocodec);
			gchar **list = g_strsplit(videocodec_value, ",", 4);
			gchar *codec = list[0];
			if(codec != NULL) {
				int i=0;
				while(codec != NULL) {
					if(i == 3) {
						break;
					}
					if(strlen(codec) == 0 || JANUS_VIDEOCODEC_NONE == janus_videocodec_from_name(codec)) {
						JANUS_LOG(LOG_ERR, "Invalid element (videocodec can only be or contain vp8, vp9 or h264)\n");
						error_code = JANUS_VIDEOROOM_ERROR_INVALID_ELEMENT;
						g_snprintf(error_cause, 512, "Invalid element (videocodec can only be or contain vp8, vp9 or h264)");
						goto plugin_response;
					}
					i++;
					codec = list[i];
				}
			}
			g_clear_pointer(&list, g_strfreev);
		}
		json_t *svc = json_object_get(root, "video_svc");
		json_t *audiolevel_ext = json_object_get(root, "audiolevel_ext");
		json_t *audiolevel_event = json_object_get(root, "audiolevel_event");
		json_t *audio_active_packets = json_object_get(root, "audio_active_packets");
		json_t *audio_level_average = json_object_get(root, "audio_level_average");
		json_t *videoorient_ext = json_object_get(root, "videoorient_ext");
		json_t *playoutdelay_ext = json_object_get(root, "playoutdelay_ext");
		json_t *transport_wide_cc_ext = json_object_get(root, "transport_wide_cc_ext");
		json_t *notify_joining = json_object_get(root, "notify_joining");
		json_t *record = json_object_get(root, "record");
		json_t *rec_dir = json_object_get(root, "rec_dir");
		json_t *permanent = json_object_get(root, "permanent");
		if(allowed) {
			/* Make sure the "allowed" array only contains strings */
			gboolean ok = TRUE;
			if(json_array_size(allowed) > 0) {
				size_t i = 0;
				for(i=0; i<json_array_size(allowed); i++) {
					json_t *a = json_array_get(allowed, i);
					if(!a || !json_is_string(a)) {
						ok = FALSE;
						break;
					}
				}
			}
			if(!ok) {
				JANUS_LOG(LOG_ERR, "Invalid element in the allowed array (not a string)\n");
				error_code = JANUS_VIDEOROOM_ERROR_INVALID_ELEMENT;
				g_snprintf(error_cause, 512, "Invalid element in the allowed array (not a string)");
				goto plugin_response;
			}
		}
		gboolean save = permanent ? json_is_true(permanent) : FALSE;
		if(save && config == NULL) {
			JANUS_LOG(LOG_ERR, "No configuration file, can't create permanent room\n");
			error_code = JANUS_VIDEOROOM_ERROR_UNKNOWN_ERROR;
			g_snprintf(error_cause, 512, "No configuration file, can't create permanent room");
			goto plugin_response;
		}
		guint64 room_id = 0;
		json_t *room = json_object_get(root, "room");
		if(room) {
			room_id = json_integer_value(room);
			if(room_id == 0) {
				JANUS_LOG(LOG_WARN, "Desired room ID is 0, which is not allowed... picking random ID instead\n");
			}
		}
		janus_mutex_lock(&rooms_mutex);
		if(room_id > 0) {
			/* Let's make sure the room doesn't exist already */
			if(g_hash_table_lookup(rooms, &room_id) != NULL) {
				/* It does... */
				janus_mutex_unlock(&rooms_mutex);
				JANUS_LOG(LOG_ERR, "Room %"SCNu64" already exists!\n", room_id);
				error_code = JANUS_VIDEOROOM_ERROR_ROOM_EXISTS;
				g_snprintf(error_cause, 512, "Room %"SCNu64" already exists", room_id);
				goto plugin_response;
			}
		}
		/* Create the room */
		janus_videoroom *videoroom = g_malloc0(sizeof(janus_videoroom));
		/* Generate a random ID */
		if(room_id == 0) {
			while(room_id == 0) {
				room_id = janus_random_uint64();
				if(g_hash_table_lookup(rooms, &room_id) != NULL) {
					/* Room ID already taken, try another one */
					room_id = 0;
				}
			}
		}
		videoroom->room_id = room_id;
		char *description = NULL;
		if(desc != NULL && strlen(json_string_value(desc)) > 0) {
			description = g_strdup(json_string_value(desc));
		} else {
			char roomname[255];
			g_snprintf(roomname, 255, "Room %"SCNu64"", videoroom->room_id);
			description = g_strdup(roomname);
		}
		videoroom->room_name = description;
		videoroom->is_private = is_private ? json_is_true(is_private) : FALSE;
		videoroom->require_pvtid = req_pvtid ? json_is_true(req_pvtid) : FALSE;
		if(secret)
			videoroom->room_secret = g_strdup(json_string_value(secret));
		if(pin)
			videoroom->room_pin = g_strdup(json_string_value(pin));
		videoroom->max_publishers = 3;	/* FIXME How should we choose a default? */
		if(publishers)
			videoroom->max_publishers = json_integer_value(publishers);
		if(videoroom->max_publishers < 0)
			videoroom->max_publishers = 3;	/* FIXME How should we choose a default? */
		videoroom->bitrate = 0;
		if(bitrate)
			videoroom->bitrate = json_integer_value(bitrate);
		if(videoroom->bitrate > 0 && videoroom->bitrate < 64000)
			videoroom->bitrate = 64000;	/* Don't go below 64k */
		videoroom->bitrate_cap = bitrate_cap ? json_is_true(bitrate_cap) : FALSE;
		videoroom->fir_freq = 0;
		if(fir_freq)
			videoroom->fir_freq = json_integer_value(fir_freq);
		/* By default, we force Opus as the only audio codec */
		videoroom->acodec[0] = JANUS_AUDIOCODEC_OPUS;
		videoroom->acodec[1] = JANUS_AUDIOCODEC_NONE;
		videoroom->acodec[2] = JANUS_AUDIOCODEC_NONE;
		/* Check if we're forcing a different single codec, or allowing more than one */
		if(audiocodec) {
			const char *audiocodec_value = json_string_value(audiocodec);
			gchar **list = g_strsplit(audiocodec_value, ",", 4);
			gchar *codec = list[0];
			if(codec != NULL) {
				int i=0;
				while(codec != NULL) {
					if(i == 3) {
						JANUS_LOG(LOG_WARN, "Ignoring extra audio codecs: %s\n", codec);
						break;
					}
					if(strlen(codec) > 0)
						videoroom->acodec[i] = janus_audiocodec_from_name(codec);
					i++;
					codec = list[i];
				}
			}
			g_clear_pointer(&list, g_strfreev);
		}
		/* By default, we force VP8 as the only video codec */
		videoroom->vcodec[0] = JANUS_VIDEOCODEC_VP8;
		videoroom->vcodec[1] = JANUS_VIDEOCODEC_NONE;
		videoroom->vcodec[2] = JANUS_VIDEOCODEC_NONE;
		/* Check if we're forcing a different single codec, or allowing more than one */
		if(videocodec) {
			const char *videocodec_value = json_string_value(videocodec);
			gchar **list = g_strsplit(videocodec_value, ",", 4);
			gchar *codec = list[0];
			if(codec != NULL) {
				int i=0;
				while(codec != NULL) {
					if(i == 3) {
						JANUS_LOG(LOG_WARN, "Ignoring extra video codecs: %s\n", codec);
						break;
					}
					if(strlen(codec) > 0)
						videoroom->vcodec[i] = janus_videocodec_from_name(codec);
					i++;
					codec = list[i];
				}
			}
			g_clear_pointer(&list, g_strfreev);
		}
		if(svc && json_is_true(svc)) {
			if(videoroom->vcodec[0] == JANUS_VIDEOCODEC_VP9 &&
					videoroom->vcodec[1] == JANUS_VIDEOCODEC_NONE &&
					videoroom->vcodec[2] == JANUS_VIDEOCODEC_NONE) {
				videoroom->do_svc = TRUE;
			} else {
				JANUS_LOG(LOG_WARN, "SVC is only supported, in an experimental way, for VP9 only rooms: disabling it...\n");
			}
		}
		videoroom->audiolevel_ext = audiolevel_ext ? json_is_true(audiolevel_ext) : TRUE;
		videoroom->audiolevel_event = audiolevel_event ? json_is_true(audiolevel_event) : FALSE;
		if(videoroom->audiolevel_event) {
			videoroom->audio_active_packets = 100;
			if(json_integer_value(audio_active_packets) > 0) {
				videoroom->audio_active_packets = json_integer_value(audio_active_packets);
			} else {
				JANUS_LOG(LOG_WARN, "Invalid audio_active_packets value provided, using default: %d\n", videoroom->audio_active_packets);
			}
			videoroom->audio_level_average = 25;
			if(json_integer_value(audio_level_average) > 0) {
				videoroom->audio_level_average = json_integer_value(audio_level_average);
			} else {
				JANUS_LOG(LOG_WARN, "Invalid audio_level_average value provided, using default: %d\n", videoroom->audio_level_average);
			}
		}
		videoroom->videoorient_ext = videoorient_ext ? json_is_true(videoorient_ext) : TRUE;
		videoroom->playoutdelay_ext = playoutdelay_ext ? json_is_true(playoutdelay_ext) : TRUE;
		videoroom->transport_wide_cc_ext = transport_wide_cc_ext ? json_is_true(transport_wide_cc_ext) : FALSE;
		/* By default, the videoroom plugin does not notify about participants simply joining the room.
		   It only notifies when the participant actually starts publishing media. */
		videoroom->notify_joining = notify_joining ? json_is_true(notify_joining) : FALSE;
		if(record) {
			videoroom->record = json_is_true(record);
		}
		if(rec_dir) {
			videoroom->rec_dir = g_strdup(json_string_value(rec_dir));
		}
		g_atomic_int_set(&videoroom->destroyed, 0);
		janus_mutex_init(&videoroom->mutex);
		janus_refcount_init(&videoroom->ref, janus_videoroom_room_free);
		videoroom->participants = g_hash_table_new_full(g_int64_hash, g_int64_equal, (GDestroyNotify)g_free, NULL);
		videoroom->private_ids = g_hash_table_new(NULL, NULL);
		videoroom->allowed = g_hash_table_new_full(g_str_hash, g_str_equal, (GDestroyNotify)g_free, NULL);
		if(allowed != NULL) {
			/* Populate the "allowed" list as an ACL for people trying to join */
			if(json_array_size(allowed) > 0) {
				size_t i = 0;
				for(i=0; i<json_array_size(allowed); i++) {
					const char *token = json_string_value(json_array_get(allowed, i));
					if(!g_hash_table_lookup(videoroom->allowed, token))
						g_hash_table_insert(videoroom->allowed, g_strdup(token), GINT_TO_POINTER(TRUE));
				}
			}
			videoroom->check_allowed = TRUE;
		}
		/* Compute a list of the supported codecs for the summary */
		char audio_codecs[100], video_codecs[100];
		janus_videoroom_codecstr(videoroom, audio_codecs, video_codecs, sizeof(audio_codecs), "|");
		JANUS_LOG(LOG_VERB, "Created videoroom: %"SCNu64" (%s, %s, %s/%s codecs, secret: %s, pin: %s, pvtid: %s)\n",
			videoroom->room_id, videoroom->room_name,
			videoroom->is_private ? "private" : "public",
			audio_codecs, video_codecs,
			videoroom->room_secret ? videoroom->room_secret : "no secret",
			videoroom->room_pin ? videoroom->room_pin : "no pin",
			videoroom->require_pvtid ? "required" : "optional");
		if(videoroom->record) {
			JANUS_LOG(LOG_VERB, "  -- Room is going to be recorded in %s\n", videoroom->rec_dir ? videoroom->rec_dir : "the current folder");
		}
		if(save) {
			/* This room is permanent: save to the configuration file too
			 * FIXME: We should check if anything fails... */
			JANUS_LOG(LOG_VERB, "Saving room %"SCNu64" permanently in config file\n", videoroom->room_id);
			janus_mutex_lock(&config_mutex);
			char cat[BUFSIZ], value[BUFSIZ];
			/* The room ID is the category */
			g_snprintf(cat, BUFSIZ, "%"SCNu64, videoroom->room_id);
			janus_config_add_category(config, cat);
			/* Now for the values */
			janus_config_add_item(config, cat, "description", videoroom->room_name);
			if(videoroom->is_private)
				janus_config_add_item(config, cat, "is_private", "yes");
			if(videoroom->require_pvtid)
				janus_config_add_item(config, cat, "require_pvtid", "yes");
			g_snprintf(value, BUFSIZ, "%"SCNu32, videoroom->bitrate);
			janus_config_add_item(config, cat, "bitrate", value);
			if(videoroom->bitrate_cap)
				janus_config_add_item(config, cat, "bitrate_cap", "yes");
			g_snprintf(value, BUFSIZ, "%d", videoroom->max_publishers);
			janus_config_add_item(config, cat, "publishers", value);
			if(videoroom->fir_freq) {
				g_snprintf(value, BUFSIZ, "%"SCNu16, videoroom->fir_freq);
				janus_config_add_item(config, cat, "fir_freq", value);
			}
			char video_codecs[100];
			char audio_codecs[100];
			janus_videoroom_codecstr(videoroom, audio_codecs, video_codecs, sizeof(audio_codecs), ",");
			janus_config_add_item(config, cat, "audiocodec", audio_codecs);
			janus_config_add_item(config, cat, "videocodec", video_codecs);
			if(videoroom->do_svc)
				janus_config_add_item(config, cat, "video_svc", "yes");
			if(videoroom->room_secret)
				janus_config_add_item(config, cat, "secret", videoroom->room_secret);
			if(videoroom->room_pin)
				janus_config_add_item(config, cat, "pin", videoroom->room_pin);
			if(videoroom->audiolevel_ext) {
				janus_config_add_item(config, cat, "audiolevel_ext", "yes");
				if(videoroom->audiolevel_event)
					janus_config_add_item(config, cat, "audiolevel_event", "yes");
				if(videoroom->audio_active_packets > 0) {
					g_snprintf(value, BUFSIZ, "%d", videoroom->audio_active_packets);
					janus_config_add_item(config, cat, "audio_active_packets", value);
				}
				if(videoroom->audio_level_average > 0) {
					g_snprintf(value, BUFSIZ, "%d", videoroom->audio_level_average);
					janus_config_add_item(config, cat, "audio_level_average", value);
				}
			}
			if(videoroom->videoorient_ext)
				janus_config_add_item(config, cat, "videoorient_ext", "yes");
			if(videoroom->playoutdelay_ext)
				janus_config_add_item(config, cat, "playoutdelay_ext", "yes");
			if(videoroom->transport_wide_cc_ext)
				janus_config_add_item(config, cat, "transport_wide_cc_ext", "yes");
			if(videoroom->notify_joining)
				janus_config_add_item(config, cat, "notify_joining", "yes");
			if(videoroom->record)
				janus_config_add_item(config, cat, "record", "yes");
			if(videoroom->rec_dir)
				janus_config_add_item(config, cat, "rec_dir", videoroom->rec_dir);
			/* Save modified configuration */
			if(janus_config_save(config, config_folder, JANUS_VIDEOROOM_PACKAGE) < 0)
				save = FALSE;	/* This will notify the user the room is not permanent */
			janus_mutex_unlock(&config_mutex);
		}

		g_hash_table_insert(rooms, janus_uint64_dup(videoroom->room_id), videoroom);
		/* Show updated rooms list */
		GHashTableIter iter;
		gpointer value;
		g_hash_table_iter_init(&iter, rooms);
		while (g_hash_table_iter_next(&iter, NULL, &value)) {
			janus_videoroom *vr = value;
			JANUS_LOG(LOG_VERB, "  ::: [%"SCNu64"][%s] %"SCNu32", max %d publishers, FIR frequency of %d seconds\n", vr->room_id, vr->room_name, vr->bitrate, vr->max_publishers, vr->fir_freq);
		}
		janus_mutex_unlock(&rooms_mutex);
		/* Send info back */
		response = json_object();
		json_object_set_new(response, "videoroom", json_string("created"));
		json_object_set_new(response, "room", json_integer(videoroom->room_id));
		json_object_set_new(response, "permanent", save ? json_true() : json_false());
		/* Also notify event handlers */
		if(notify_events && gateway->events_is_enabled()) {
			json_t *info = json_object();
			json_object_set_new(info, "event", json_string("created"));
			json_object_set_new(info, "room", json_integer(videoroom->room_id));
			gateway->notify_event(&janus_videoroom_plugin, session->handle, info);
		}
		goto plugin_response;
	} else if(!strcasecmp(request_text, "edit")) {
		/* Edit the properties for an existing videoroom */
		JANUS_LOG(LOG_VERB, "Attempt to edit the properties of an existing videoroom room\n");
		JANUS_VALIDATE_JSON_OBJECT(root, edit_parameters,
			error_code, error_cause, TRUE,
			JANUS_VIDEOROOM_ERROR_MISSING_ELEMENT, JANUS_VIDEOROOM_ERROR_INVALID_ELEMENT);
		if(error_code != 0)
			goto plugin_response;
		/* We only allow for a limited set of properties to be edited */
		json_t *desc = json_object_get(root, "new_description");
		json_t *is_private = json_object_get(root, "new_is_private");
		json_t *req_pvtid = json_object_get(root, "new_require_pvtid");
		json_t *secret = json_object_get(root, "new_secret");
		json_t *pin = json_object_get(root, "new_pin");
		json_t *bitrate = json_object_get(root, "new_bitrate");
		json_t *fir_freq = json_object_get(root, "new_fir_freq");
		json_t *publishers = json_object_get(root, "new_publishers");
		json_t *permanent = json_object_get(root, "permanent");
		gboolean save = permanent ? json_is_true(permanent) : FALSE;
		if(save && config == NULL) {
			JANUS_LOG(LOG_ERR, "No configuration file, can't edit room permanently\n");
			error_code = JANUS_VIDEOROOM_ERROR_UNKNOWN_ERROR;
			g_snprintf(error_cause, 512, "No configuration file, can't edit room permanently");
			goto plugin_response;
		}
		janus_mutex_lock(&rooms_mutex);
		janus_videoroom *videoroom = NULL;
		error_code = janus_videoroom_access_room(root, TRUE, FALSE, &videoroom, error_cause, sizeof(error_cause));
		if(error_code != 0) {
			janus_mutex_unlock(&rooms_mutex);
			goto plugin_response;
		}
		/* Edit the room properties that were provided */
		if(desc != NULL && strlen(json_string_value(desc)) > 0) {
			char *old_description = videoroom->room_name;
			char *new_description = g_strdup(json_string_value(desc));
			videoroom->room_name = new_description;
			g_free(old_description);
		}
		if(is_private)
			videoroom->is_private = json_is_true(is_private);
		if(req_pvtid)
			videoroom->require_pvtid = json_is_true(req_pvtid);
		if(publishers)
			videoroom->max_publishers = json_integer_value(publishers);
		if(bitrate) {
			videoroom->bitrate = json_integer_value(bitrate);
			if(videoroom->bitrate > 0 && videoroom->bitrate < 64000)
				videoroom->bitrate = 64000;	/* Don't go below 64k */
		}
		if(fir_freq)
			videoroom->fir_freq = json_integer_value(fir_freq);
		if(secret && strlen(json_string_value(secret)) > 0) {
			char *old_secret = videoroom->room_secret;
			char *new_secret = g_strdup(json_string_value(secret));
			videoroom->room_secret = new_secret;
			g_free(old_secret);
		}
		if(pin && strlen(json_string_value(pin)) > 0) {
			char *old_pin = videoroom->room_pin;
			char *new_pin = g_strdup(json_string_value(pin));
			videoroom->room_pin = new_pin;
			g_free(old_pin);
		}
		if(save) {
			/* This room is permanent: save to the configuration file too
			 * FIXME: We should check if anything fails... */
			JANUS_LOG(LOG_VERB, "Modifying room %"SCNu64" permanently in config file\n", videoroom->room_id);
			janus_mutex_lock(&config_mutex);
			char cat[BUFSIZ], value[BUFSIZ];
			/* The room ID is the category */
			g_snprintf(cat, BUFSIZ, "%"SCNu64, videoroom->room_id);
			/* Remove the old category first */
			janus_config_remove_category(config, cat);
			/* Now write the room details again */
			janus_config_add_category(config, cat);
			janus_config_add_item(config, cat, "description", videoroom->room_name);
			if(videoroom->is_private)
				janus_config_add_item(config, cat, "is_private", "yes");
			if(videoroom->require_pvtid)
				janus_config_add_item(config, cat, "require_pvtid", "yes");
			g_snprintf(value, BUFSIZ, "%"SCNu32, videoroom->bitrate);
			janus_config_add_item(config, cat, "bitrate", value);
			if(videoroom->bitrate_cap)
				janus_config_add_item(config, cat, "bitrate_cap", "yes");
			g_snprintf(value, BUFSIZ, "%d", videoroom->max_publishers);
			janus_config_add_item(config, cat, "publishers", value);
			if(videoroom->fir_freq) {
				g_snprintf(value, BUFSIZ, "%"SCNu16, videoroom->fir_freq);
				janus_config_add_item(config, cat, "fir_freq", value);
			}
			char audio_codecs[100];
			char video_codecs[100];
			janus_videoroom_codecstr(videoroom, audio_codecs, video_codecs, sizeof(audio_codecs), ",");
			janus_config_add_item(config, cat, "audiocodec", audio_codecs);
			janus_config_add_item(config, cat, "videocodec", video_codecs);
			if(videoroom->do_svc)
				janus_config_add_item(config, cat, "video_svc", "yes");
			if(videoroom->room_secret)
				janus_config_add_item(config, cat, "secret", videoroom->room_secret);
			if(videoroom->room_pin)
				janus_config_add_item(config, cat, "pin", videoroom->room_pin);
			if(videoroom->record)
				janus_config_add_item(config, cat, "record", "yes");
			if(videoroom->rec_dir)
				janus_config_add_item(config, cat, "rec_dir", videoroom->rec_dir);
			/* Save modified configuration */
			if(janus_config_save(config, config_folder, JANUS_VIDEOROOM_PACKAGE) < 0)
				save = FALSE;	/* This will notify the user the room changes are not permanent */
			janus_mutex_unlock(&config_mutex);
		}
		janus_mutex_unlock(&rooms_mutex);
		/* Send info back */
		response = json_object();
		json_object_set_new(response, "videoroom", json_string("edited"));
		json_object_set_new(response, "room", json_integer(videoroom->room_id));
		json_object_set_new(response, "permanent", save ? json_true() : json_false());
		/* Also notify event handlers */
		if(notify_events && gateway->events_is_enabled()) {
			json_t *info = json_object();
			json_object_set_new(info, "event", json_string("edited"));
			json_object_set_new(info, "room", json_integer(videoroom->room_id));
			gateway->notify_event(&janus_videoroom_plugin, session->handle, info);
		}
		goto plugin_response;
	} else if(!strcasecmp(request_text, "destroy")) {
		JANUS_LOG(LOG_VERB, "Attempt to destroy an existing videoroom room\n");
		JANUS_VALIDATE_JSON_OBJECT(root, destroy_parameters,
			error_code, error_cause, TRUE,
			JANUS_VIDEOROOM_ERROR_MISSING_ELEMENT, JANUS_VIDEOROOM_ERROR_INVALID_ELEMENT);
		if(error_code != 0)
			goto plugin_response;
		json_t *room = json_object_get(root, "room");
		json_t *permanent = json_object_get(root, "permanent");
		gboolean save = permanent ? json_is_true(permanent) : FALSE;
		if(save && config == NULL) {
			JANUS_LOG(LOG_ERR, "No configuration file, can't destroy room permanently\n");
			error_code = JANUS_VIDEOROOM_ERROR_UNKNOWN_ERROR;
			g_snprintf(error_cause, 512, "No configuration file, can't destroy room permanently");
			goto plugin_response;
		}
		guint64 room_id = json_integer_value(room);
		janus_mutex_lock(&rooms_mutex);
		janus_videoroom *videoroom = NULL;
		error_code = janus_videoroom_access_room(root, TRUE, FALSE, &videoroom, error_cause, sizeof(error_cause));
		if(error_code != 0) {
			janus_mutex_unlock(&rooms_mutex);
			goto plugin_response;
		}
		/* Remove room, but add a reference until we're done */
		janus_refcount_increase(&videoroom->ref);
		g_hash_table_remove(rooms, &room_id);
		/* Notify all participants that the fun is over, and that they'll be kicked */
		JANUS_LOG(LOG_VERB, "Notifying all participants\n");
		json_t *destroyed = json_object();
		json_object_set_new(destroyed, "videoroom", json_string("destroyed"));
		json_object_set_new(destroyed, "room", json_integer(room_id));
		GHashTableIter iter;
		gpointer value;
		janus_mutex_lock(&videoroom->mutex);
		g_hash_table_iter_init(&iter, videoroom->participants);
		while (g_hash_table_iter_next(&iter, NULL, &value)) {
			janus_videoroom_publisher *p = value;
			if(p && p->session) {
				g_clear_pointer(&p->room, janus_videoroom_room_dereference);
				/* Notify the user we're going to destroy the room... */
				int ret = gateway->push_event(p->session->handle, &janus_videoroom_plugin, NULL, destroyed, NULL);
				JANUS_LOG(LOG_VERB, "  >> %d (%s)\n", ret, janus_get_api_error(ret));
				/* ... and then ask the core to close the PeerConnection */
				gateway->close_pc(p->session->handle);
			}
		}
		json_decref(destroyed);
		janus_mutex_unlock(&videoroom->mutex);
		/* Also notify event handlers */
		if(notify_events && gateway->events_is_enabled()) {
			json_t *info = json_object();
			json_object_set_new(info, "event", json_string("destroyed"));
			json_object_set_new(info, "room", json_integer(room_id));
			gateway->notify_event(&janus_videoroom_plugin, session->handle, info);
		}
		janus_mutex_unlock(&rooms_mutex);
		if(save) {
			/* This change is permanent: save to the configuration file too
			 * FIXME: We should check if anything fails... */
			JANUS_LOG(LOG_VERB, "Destroying room %"SCNu64" permanently in config file\n", room_id);
			janus_mutex_lock(&config_mutex);
			char cat[BUFSIZ];
			/* The room ID is the category */
			g_snprintf(cat, BUFSIZ, "%"SCNu64, room_id);
			janus_config_remove_category(config, cat);
			/* Save modified configuration */
			if(janus_config_save(config, config_folder, JANUS_VIDEOROOM_PACKAGE) < 0)
				save = FALSE;	/* This will notify the user the room destruction is not permanent */
			janus_mutex_unlock(&config_mutex);
		}
		janus_refcount_decrease(&videoroom->ref);
		/* Done */
		response = json_object();
		json_object_set_new(response, "videoroom", json_string("destroyed"));
		json_object_set_new(response, "room", json_integer(room_id));
		json_object_set_new(response, "permanent", save ? json_true() : json_false());
		goto plugin_response;
	} else if(!strcasecmp(request_text, "list")) {
		/* List all rooms (but private ones) and their details (except for the secret, of course...) */
		json_t *list = json_array();
		JANUS_LOG(LOG_VERB, "Getting the list of video rooms\n");
		janus_mutex_lock(&rooms_mutex);
		GHashTableIter iter;
		gpointer value;
		g_hash_table_iter_init(&iter, rooms);
		while(g_hash_table_iter_next(&iter, NULL, &value)) {
			janus_videoroom *room = value;
			if(!room)
				continue;
			janus_refcount_increase(&room->ref);
			if(room->is_private) {
				/* Skip private room */
				JANUS_LOG(LOG_VERB, "Skipping private room '%s'\n", room->room_name);
				janus_refcount_decrease(&room->ref);
				continue;
			}
			if(!g_atomic_int_get(&room->destroyed)) {
				json_t *rl = json_object();
				json_object_set_new(rl, "room", json_integer(room->room_id));
				json_object_set_new(rl, "description", json_string(room->room_name));
				json_object_set_new(rl, "pin_required", room->room_pin ? json_true() : json_false());
				json_object_set_new(rl, "max_publishers", json_integer(room->max_publishers));
				json_object_set_new(rl, "bitrate", json_integer(room->bitrate));
				if(room->bitrate_cap)
					json_object_set_new(rl, "bitrate_cap", json_true());
				json_object_set_new(rl, "fir_freq", json_integer(room->fir_freq));
				json_object_set_new(rl, "require_pvtid", room->require_pvtid ? json_true() : json_false());
				json_object_set_new(rl, "notify_joining", room->notify_joining ? json_true() : json_false());
				char audio_codecs[100];
				char video_codecs[100];
				janus_videoroom_codecstr(room, audio_codecs, video_codecs, sizeof(audio_codecs), ",");
				json_object_set_new(rl, "audiocodec", json_string(audio_codecs));
				json_object_set_new(rl, "videocodec", json_string(video_codecs));
				if(room->do_svc)
					json_object_set_new(rl, "video_svc", json_true());
				json_object_set_new(rl, "record", room->record ? json_true() : json_false());
				json_object_set_new(rl, "rec_dir", json_string(room->rec_dir));
				/* TODO: Should we list participants as well? or should there be a separate API call on a specific room for this? */
				json_object_set_new(rl, "num_participants", json_integer(g_hash_table_size(room->participants)));
				json_array_append_new(list, rl);
			}
			janus_refcount_decrease(&room->ref);
		}
		janus_mutex_unlock(&rooms_mutex);
		response = json_object();
		json_object_set_new(response, "videoroom", json_string("success"));
		json_object_set_new(response, "list", list);
		goto plugin_response;
	} else if(!strcasecmp(request_text, "rtp_forward")) {
		JANUS_VALIDATE_JSON_OBJECT(root, rtp_forward_parameters,
			error_code, error_cause, TRUE,
			JANUS_VIDEOROOM_ERROR_MISSING_ELEMENT, JANUS_VIDEOROOM_ERROR_INVALID_ELEMENT);
		if(error_code != 0)
			goto plugin_response;
		json_t *room = json_object_get(root, "room");
		json_t *pub_id = json_object_get(root, "publisher_id");
		int video_port[3] = {-1, -1, -1}, video_rtcp_port = -1, video_pt[3] = {0, 0, 0};
		uint32_t video_ssrc[3] = {0, 0, 0};
		int audio_port = -1, audio_rtcp_port = -1, audio_pt = 0;
		uint32_t audio_ssrc = 0;
		int data_port = -1;
		int srtp_suite = 0;
		const char *srtp_crypto = NULL;
		/* There may be multiple target video ports (e.g., publisher simulcasting) */
		json_t *vid_port = json_object_get(root, "video_port");
		if(vid_port) {
			video_port[0] = json_integer_value(vid_port);
			json_t *pt = json_object_get(root, "video_pt");
			if(pt)
				video_pt[0] = json_integer_value(pt);
			json_t *ssrc = json_object_get(root, "video_ssrc");
			if(ssrc)
				video_ssrc[0] = json_integer_value(ssrc);
		}
		vid_port = json_object_get(root, "video_port_2");
		if(vid_port) {
			video_port[1] = json_integer_value(vid_port);
			json_t *pt = json_object_get(root, "video_pt_2");
			if(pt)
				video_pt[1] = json_integer_value(pt);
			json_t *ssrc = json_object_get(root, "video_ssrc_2");
			if(ssrc)
				video_ssrc[1] = json_integer_value(ssrc);
		}
		vid_port = json_object_get(root, "video_port_3");
		if(vid_port) {
			video_port[2] = json_integer_value(vid_port);
			json_t *pt = json_object_get(root, "video_pt_3");
			if(pt)
				video_pt[2] = json_integer_value(pt);
			json_t *ssrc = json_object_get(root, "video_ssrc_3");
			if(ssrc)
				video_ssrc[2] = json_integer_value(ssrc);
		}
		json_t *vid_rtcp_port = json_object_get(root, "video_rtcp_port");
		if(vid_rtcp_port)
			video_rtcp_port = json_integer_value(vid_rtcp_port);
		/* Audio target */
		json_t *au_port = json_object_get(root, "audio_port");
		if(au_port) {
			audio_port = json_integer_value(au_port);
			json_t *pt = json_object_get(root, "audio_pt");
			if(pt)
				audio_pt = json_integer_value(pt);
			json_t *ssrc = json_object_get(root, "audio_ssrc");
			if(ssrc)
				audio_ssrc = json_integer_value(ssrc);
		}
		json_t *au_rtcp_port = json_object_get(root, "audio_rtcp_port");
		if(au_rtcp_port)
			audio_rtcp_port = json_integer_value(au_rtcp_port);
		/* Data target */
		json_t *d_port = json_object_get(root, "data_port");
		if(d_port) {
			data_port = json_integer_value(d_port);
		}
		json_t *json_host = json_object_get(root, "host");
		/* Besides, we may need to SRTP-encrypt this stream */
		json_t *s_suite = json_object_get(root, "srtp_suite");
		json_t *s_crypto = json_object_get(root, "srtp_crypto");
		if(s_suite && s_crypto) {
			srtp_suite = json_integer_value(s_suite);
			if(srtp_suite != 32 && srtp_suite != 80) {
				JANUS_LOG(LOG_ERR, "Invalid SRTP suite (%d)\n", srtp_suite);
				error_code = JANUS_VIDEOROOM_ERROR_INVALID_ELEMENT;
				g_snprintf(error_cause, 512, "Invalid SRTP suite (%d)", srtp_suite);
				goto plugin_response;
			}
			srtp_crypto = json_string_value(s_crypto);
		}
		guint64 room_id = json_integer_value(room);
		guint64 publisher_id = json_integer_value(pub_id);
		const char *host = json_string_value(json_host);
		janus_mutex_lock(&rooms_mutex);
		janus_videoroom *videoroom = NULL;
		error_code = janus_videoroom_access_room(root, TRUE, FALSE, &videoroom, error_cause, sizeof(error_cause));
		janus_mutex_unlock(&rooms_mutex);
		if(error_code != 0)
			goto plugin_response;
		janus_refcount_increase(&videoroom->ref);
		janus_mutex_lock(&videoroom->mutex);
		janus_videoroom_publisher *publisher = g_hash_table_lookup(videoroom->participants, &publisher_id);
		if(publisher == NULL) {
			janus_mutex_unlock(&videoroom->mutex);
			janus_refcount_decrease(&videoroom->ref);
			JANUS_LOG(LOG_ERR, "No such publisher (%"SCNu64")\n", publisher_id);
			error_code = JANUS_VIDEOROOM_ERROR_NO_SUCH_FEED;
			g_snprintf(error_cause, 512, "No such feed (%"SCNu64")", publisher_id);
			goto plugin_response;
		}
		janus_refcount_increase(&publisher->ref);	/* This is just to handle the request for now */
		if(publisher->udp_sock <= 0) {
			publisher->udp_sock = socket(AF_INET, SOCK_DGRAM, IPPROTO_UDP);
			if(publisher->udp_sock <= 0) {
				janus_refcount_decrease(&publisher->ref);
				janus_mutex_unlock(&videoroom->mutex);
				janus_refcount_decrease(&videoroom->ref);
				JANUS_LOG(LOG_ERR, "Could not open UDP socket for rtp stream for publisher (%"SCNu64")\n", publisher_id);
				error_code = JANUS_VIDEOROOM_ERROR_UNKNOWN_ERROR;
				g_snprintf(error_cause, 512, "Could not open UDP socket for rtp stream");
				goto plugin_response;
			}
		}
		guint32 audio_handle = 0;
		guint32 video_handle[3] = {0, 0, 0};
		guint32 data_handle = 0;
		if(audio_port > 0) {
			audio_handle = janus_videoroom_rtp_forwarder_add_helper(publisher, host, audio_port, audio_rtcp_port, audio_pt, audio_ssrc,
				srtp_suite, srtp_crypto, 0, FALSE, FALSE);
		}
		if(video_port[0] > 0) {
			video_handle[0] = janus_videoroom_rtp_forwarder_add_helper(publisher, host, video_port[0], video_rtcp_port, video_pt[0], video_ssrc[0],
				srtp_suite, srtp_crypto, 0, TRUE, FALSE);
		}
		if(video_port[1] > 0) {
			video_handle[1] = janus_videoroom_rtp_forwarder_add_helper(publisher, host, video_port[1], 0, video_pt[1], video_ssrc[1],
				srtp_suite, srtp_crypto, 1, TRUE, FALSE);
		}
		if(video_port[2] > 0) {
			video_handle[2] = janus_videoroom_rtp_forwarder_add_helper(publisher, host, video_port[2], 0, video_pt[2], video_ssrc[2],
				srtp_suite, srtp_crypto, 2, TRUE, FALSE);
		}
		if(data_port > 0) {
			data_handle = janus_videoroom_rtp_forwarder_add_helper(publisher, host, data_port, 0, 0, 0, 0, NULL, 0, FALSE, TRUE);
		}
		janus_mutex_unlock(&videoroom->mutex);
		response = json_object();
		json_t *rtp_stream = json_object();
		if(audio_handle > 0) {
			json_object_set_new(rtp_stream, "audio_stream_id", json_integer(audio_handle));
			json_object_set_new(rtp_stream, "audio", json_integer(audio_port));
		}
		if(video_handle[0] > 0 || video_handle[1] > 0 || video_handle[2] > 0) {
			janus_videoroom_reqfir(publisher, "New RTP forward publisher");
			/* Done */
			if(video_handle[0] > 0) {
				json_object_set_new(rtp_stream, "video_stream_id", json_integer(video_handle[0]));
				json_object_set_new(rtp_stream, "video", json_integer(video_port[0]));
			}
			if(video_handle[1] > 0) {
				json_object_set_new(rtp_stream, "video_stream_id_2", json_integer(video_handle[1]));
				json_object_set_new(rtp_stream, "video_2", json_integer(video_port[1]));
			}
			if(video_handle[2] > 0) {
				json_object_set_new(rtp_stream, "video_stream_id_3", json_integer(video_handle[2]));
				json_object_set_new(rtp_stream, "video_3", json_integer(video_port[2]));
			}
		}
		if(data_handle > 0) {
			json_object_set_new(rtp_stream, "data_stream_id", json_integer(data_handle));
			json_object_set_new(rtp_stream, "data", json_integer(data_port));
		}
		/* These two unrefs are related to the message handling */
		janus_refcount_decrease(&publisher->ref);
		janus_refcount_decrease(&videoroom->ref);
		json_object_set_new(rtp_stream, "host", json_string(host));
		json_object_set_new(response, "publisher_id", json_integer(publisher_id));
		json_object_set_new(response, "rtp_stream", rtp_stream);
		json_object_set_new(response, "room", json_integer(room_id));
		json_object_set_new(response, "videoroom", json_string("rtp_forward"));
		goto plugin_response;
	} else if(!strcasecmp(request_text, "stop_rtp_forward")) {
		JANUS_VALIDATE_JSON_OBJECT(root, stop_rtp_forward_parameters,
			error_code, error_cause, TRUE,
			JANUS_VIDEOROOM_ERROR_MISSING_ELEMENT, JANUS_VIDEOROOM_ERROR_INVALID_ELEMENT);
		if(error_code != 0)
			goto plugin_response;
		json_t *room = json_object_get(root, "room");
		json_t *pub_id = json_object_get(root, "publisher_id");
		json_t *id = json_object_get(root, "stream_id");

		guint64 room_id = json_integer_value(room);
		guint64 publisher_id = json_integer_value(pub_id);
		guint32 stream_id = json_integer_value(id);
		janus_mutex_lock(&rooms_mutex);
		janus_videoroom *videoroom = NULL;
		error_code = janus_videoroom_access_room(root, TRUE, FALSE, &videoroom, error_cause, sizeof(error_cause));
		janus_mutex_unlock(&rooms_mutex);
		if(error_code != 0)
			goto plugin_response;
		janus_mutex_lock(&videoroom->mutex);
		janus_refcount_increase(&videoroom->ref);
		janus_videoroom_publisher *publisher = g_hash_table_lookup(videoroom->participants, &publisher_id);
		if(publisher == NULL) {
			janus_mutex_unlock(&videoroom->mutex);
			janus_refcount_decrease(&videoroom->ref);
			JANUS_LOG(LOG_ERR, "No such publisher (%"SCNu64")\n", publisher_id);
			error_code = JANUS_VIDEOROOM_ERROR_NO_SUCH_FEED;
			g_snprintf(error_cause, 512, "No such feed (%"SCNu64")", publisher_id);
			goto plugin_response;
		}
		janus_refcount_increase(&publisher->ref);	/* Just to handle the message now */
		janus_mutex_lock(&publisher->rtp_forwarders_mutex);
		if(!g_hash_table_remove(publisher->rtp_forwarders, GUINT_TO_POINTER(stream_id))) {
			janus_mutex_unlock(&publisher->rtp_forwarders_mutex);
			janus_refcount_decrease(&publisher->ref);
			janus_mutex_unlock(&videoroom->mutex);
			janus_refcount_decrease(&videoroom->ref);
			JANUS_LOG(LOG_ERR, "No such stream (%"SCNu32")\n", stream_id);
			error_code = JANUS_VIDEOROOM_ERROR_NO_SUCH_FEED;
			g_snprintf(error_cause, 512, "No such stream (%"SCNu32")", stream_id);
			goto plugin_response;
		}
		janus_mutex_unlock(&publisher->rtp_forwarders_mutex);
		janus_refcount_decrease(&publisher->ref);
		janus_mutex_unlock(&videoroom->mutex);
		janus_refcount_decrease(&videoroom->ref);
		response = json_object();
		json_object_set_new(response, "videoroom", json_string("stop_rtp_forward"));
		json_object_set_new(response, "room", json_integer(room_id));
		json_object_set_new(response, "publisher_id", json_integer(publisher_id));
		json_object_set_new(response, "stream_id", json_integer(stream_id));
		goto plugin_response;
	} else if(!strcasecmp(request_text, "exists")) {
		/* Check whether a given room exists or not, returns true/false */
		JANUS_VALIDATE_JSON_OBJECT(root, room_parameters,
			error_code, error_cause, TRUE,
			JANUS_VIDEOROOM_ERROR_MISSING_ELEMENT, JANUS_VIDEOROOM_ERROR_INVALID_ELEMENT);
		if(error_code != 0)
			goto plugin_response;
		json_t *room = json_object_get(root, "room");
		guint64 room_id = json_integer_value(room);
		janus_mutex_lock(&rooms_mutex);
		gboolean room_exists = g_hash_table_contains(rooms, &room_id);
		janus_mutex_unlock(&rooms_mutex);
		response = json_object();
		json_object_set_new(response, "videoroom", json_string("success"));
		json_object_set_new(response, "room", json_integer(room_id));
		json_object_set_new(response, "exists", room_exists ? json_true() : json_false());
		goto plugin_response;
	} else if(!strcasecmp(request_text, "allowed")) {
		JANUS_LOG(LOG_VERB, "Attempt to edit the list of allowed participants in an existing videoroom room\n");
		JANUS_VALIDATE_JSON_OBJECT(root, allowed_parameters,
			error_code, error_cause, TRUE,
			JANUS_VIDEOROOM_ERROR_MISSING_ELEMENT, JANUS_VIDEOROOM_ERROR_INVALID_ELEMENT);
		if(error_code != 0)
			goto plugin_response;
		json_t *action = json_object_get(root, "action");
		json_t *room = json_object_get(root, "room");
		json_t *allowed = json_object_get(root, "allowed");
		const char *action_text = json_string_value(action);
		if(strcasecmp(action_text, "enable") && strcasecmp(action_text, "disable") &&
				strcasecmp(action_text, "add") && strcasecmp(action_text, "remove")) {
			JANUS_LOG(LOG_ERR, "Unsupported action '%s' (allowed)\n", action_text);
			error_code = JANUS_VIDEOROOM_ERROR_INVALID_ELEMENT;
			g_snprintf(error_cause, 512, "Unsupported action '%s' (allowed)", action_text);
			goto plugin_response;
		}
		guint64 room_id = json_integer_value(room);
		janus_mutex_lock(&rooms_mutex);
		janus_videoroom *videoroom = NULL;
		error_code = janus_videoroom_access_room(root, TRUE, FALSE, &videoroom, error_cause, sizeof(error_cause));
		if(error_code != 0) {
			janus_mutex_unlock(&rooms_mutex);
			goto plugin_response;
		}
		janus_refcount_increase(&videoroom->ref);
		janus_mutex_unlock(&rooms_mutex);
		/* A secret may be required for this action */
		JANUS_CHECK_SECRET(videoroom->room_secret, root, "secret", error_code, error_cause,
			JANUS_VIDEOROOM_ERROR_MISSING_ELEMENT, JANUS_VIDEOROOM_ERROR_INVALID_ELEMENT, JANUS_VIDEOROOM_ERROR_UNAUTHORIZED);
		if(error_code != 0) {
			janus_refcount_decrease(&videoroom->ref);
			goto plugin_response;
		}
		if(!strcasecmp(action_text, "enable")) {
			JANUS_LOG(LOG_VERB, "Enabling the check on allowed authorization tokens for room %"SCNu64"\n", room_id);
			videoroom->check_allowed = TRUE;
		} else if(!strcasecmp(action_text, "disable")) {
			JANUS_LOG(LOG_VERB, "Disabling the check on allowed authorization tokens for room %"SCNu64" (free entry)\n", room_id);
			videoroom->check_allowed = FALSE;
		} else {
			gboolean add = !strcasecmp(action_text, "add");
			if(allowed) {
				/* Make sure the "allowed" array only contains strings */
				gboolean ok = TRUE;
				if(json_array_size(allowed) > 0) {
					size_t i = 0;
					for(i=0; i<json_array_size(allowed); i++) {
						json_t *a = json_array_get(allowed, i);
						if(!a || !json_is_string(a)) {
							ok = FALSE;
							break;
						}
					}
				}
				if(!ok) {
					JANUS_LOG(LOG_ERR, "Invalid element in the allowed array (not a string)\n");
					error_code = JANUS_VIDEOROOM_ERROR_INVALID_ELEMENT;
					g_snprintf(error_cause, 512, "Invalid element in the allowed array (not a string)");
					janus_refcount_decrease(&videoroom->ref);
					goto plugin_response;
				}
				size_t i = 0;
				for(i=0; i<json_array_size(allowed); i++) {
					const char *token = json_string_value(json_array_get(allowed, i));
					if(add) {
						if(!g_hash_table_lookup(videoroom->allowed, token))
							g_hash_table_insert(videoroom->allowed, g_strdup(token), GINT_TO_POINTER(TRUE));
					} else {
						g_hash_table_remove(videoroom->allowed, token);
					}
				}
			}
		}
		/* Prepare response */
		response = json_object();
		json_object_set_new(response, "videoroom", json_string("success"));
		json_object_set_new(response, "room", json_integer(videoroom->room_id));
		json_t *list = json_array();
		if(strcasecmp(action_text, "disable")) {
			if(g_hash_table_size(videoroom->allowed) > 0) {
				GHashTableIter iter;
				gpointer key;
				g_hash_table_iter_init(&iter, videoroom->allowed);
				while(g_hash_table_iter_next(&iter, &key, NULL)) {
					char *token = key;
					json_array_append_new(list, json_string(token));
				}
			}
			json_object_set_new(response, "allowed", list);
		}
		/* Done */
		janus_refcount_decrease(&videoroom->ref);
		JANUS_LOG(LOG_VERB, "VideoRoom room allowed list updated\n");
		goto plugin_response;
	} else if(!strcasecmp(request_text, "kick")) {
		JANUS_LOG(LOG_VERB, "Attempt to kick a participant from an existing videoroom room\n");
		JANUS_VALIDATE_JSON_OBJECT(root, kick_parameters,
			error_code, error_cause, TRUE,
			JANUS_VIDEOROOM_ERROR_MISSING_ELEMENT, JANUS_VIDEOROOM_ERROR_INVALID_ELEMENT);
		if(error_code != 0)
			goto plugin_response;
		json_t *room = json_object_get(root, "room");
		json_t *id = json_object_get(root, "id");
		guint64 room_id = json_integer_value(room);
		janus_mutex_lock(&rooms_mutex);
		janus_videoroom *videoroom = NULL;
		error_code = janus_videoroom_access_room(root, TRUE, FALSE, &videoroom, error_cause, sizeof(error_cause));
		if(error_code != 0) {
			janus_mutex_unlock(&rooms_mutex);
			goto plugin_response;
		}
		janus_refcount_increase(&videoroom->ref);
		janus_mutex_lock(&videoroom->mutex);
		janus_mutex_unlock(&rooms_mutex);
		/* A secret may be required for this action */
		JANUS_CHECK_SECRET(videoroom->room_secret, root, "secret", error_code, error_cause,
			JANUS_VIDEOROOM_ERROR_MISSING_ELEMENT, JANUS_VIDEOROOM_ERROR_INVALID_ELEMENT, JANUS_VIDEOROOM_ERROR_UNAUTHORIZED);
		if(error_code != 0) {
			janus_mutex_unlock(&videoroom->mutex);
			janus_refcount_decrease(&videoroom->ref);
			goto plugin_response;
		}
		guint64 user_id = json_integer_value(id);
		janus_videoroom_publisher *participant = g_hash_table_lookup(videoroom->participants, &user_id);
		if(participant == NULL) {
			janus_mutex_unlock(&videoroom->mutex);
			janus_refcount_decrease(&videoroom->ref);
			JANUS_LOG(LOG_ERR, "No such user %"SCNu64" in room %"SCNu64"\n", user_id, room_id);
			error_code = JANUS_VIDEOROOM_ERROR_NO_SUCH_FEED;
			g_snprintf(error_cause, 512, "No such user %"SCNu64" in room %"SCNu64, user_id, room_id);
			goto plugin_response;
		}
		if(participant->kicked) {
			/* Already kicked */
			janus_mutex_unlock(&videoroom->mutex);
			janus_refcount_decrease(&videoroom->ref);
			response = json_object();
			json_object_set_new(response, "videoroom", json_string("success"));
			/* Done */
			goto plugin_response;
		}
		participant->kicked = TRUE;
		participant->session->started = FALSE;
		participant->audio_active = FALSE;
		participant->video_active = FALSE;
		participant->data_active = FALSE;
		/* Prepare an event for this */
		json_t *kicked = json_object();
		json_object_set_new(kicked, "videoroom", json_string("event"));
		json_object_set_new(kicked, "room", json_integer(participant->room_id));
		json_object_set_new(kicked, "leaving", json_string("ok"));
		json_object_set_new(kicked, "reason", json_string("kicked"));
		int ret = gateway->push_event(participant->session->handle, &janus_videoroom_plugin, NULL, kicked, NULL);
		JANUS_LOG(LOG_VERB, "  >> %d (%s)\n", ret, janus_get_api_error(ret));
		json_decref(kicked);
		janus_mutex_unlock(&videoroom->mutex);
		/* If this room requires valid private_id values, we can kick subscriptions too */
		if(videoroom->require_pvtid && participant->subscriptions != NULL) {
			/* Iterate on the subscriptions we know this user has */
			janus_mutex_lock(&participant->subscribers_mutex);
			GSList *s = participant->subscriptions;
			while(s) {
				janus_videoroom_subscriber *subscriber = (janus_videoroom_subscriber *)s->data;
				if(subscriber) {
					subscriber->kicked = TRUE;
					subscriber->audio = FALSE;
					subscriber->video = FALSE;
					subscriber->data = FALSE;
					/* FIXME We should also close the PeerConnection, but we risk race conditions if we do it here,
					 * so for now we mark the subscriber as kicked and prevent it from getting any media after this */
				}
				s = s->next;
			}
			janus_mutex_unlock(&participant->subscribers_mutex);
		}
		/* This publisher is leaving, tell everybody */
		janus_videoroom_leave_or_unpublish(participant, TRUE, TRUE);
		/* Also notify event handlers */
		if(notify_events && gateway->events_is_enabled()) {
			json_t *info = json_object();
			json_object_set_new(info, "event", json_string("kicked"));
			json_object_set_new(info, "room", json_integer(room_id));
			json_object_set_new(info, "id", json_integer(user_id));
			gateway->notify_event(&janus_videoroom_plugin, session->handle, info);
		}
		/* Tell the core to tear down the PeerConnection, hangup_media will do the rest */
		if(participant && participant->session)
			gateway->close_pc(participant->session->handle);
		JANUS_LOG(LOG_INFO, "Kicked user %"SCNu64" from room %"SCNu64"\n", user_id, room_id);
		/* Prepare response */
		response = json_object();
		json_object_set_new(response, "videoroom", json_string("success"));
		/* Done */
		janus_mutex_unlock(&videoroom->mutex);
		janus_refcount_decrease(&videoroom->ref);
		goto plugin_response;
	} else if(!strcasecmp(request_text, "listparticipants")) {
		/* List all participants in a room, specifying whether they're publishers or just attendees */
		JANUS_VALIDATE_JSON_OBJECT(root, room_parameters,
			error_code, error_cause, TRUE,
			JANUS_VIDEOROOM_ERROR_MISSING_ELEMENT, JANUS_VIDEOROOM_ERROR_INVALID_ELEMENT);
		if(error_code != 0)
			goto plugin_response;
		json_t *room = json_object_get(root, "room");
		guint64 room_id = json_integer_value(room);
		janus_mutex_lock(&rooms_mutex);
		janus_videoroom *videoroom = NULL;
		error_code = janus_videoroom_access_room(root, FALSE, FALSE, &videoroom, error_cause, sizeof(error_cause));
		janus_mutex_unlock(&rooms_mutex);
		if(error_code != 0)
			goto plugin_response;
		janus_refcount_increase(&videoroom->ref);
		/* Return a list of all participants (whether they're publishing or not) */
		json_t *list = json_array();
		GHashTableIter iter;
		gpointer value;
		janus_mutex_lock(&videoroom->mutex);
		g_hash_table_iter_init(&iter, videoroom->participants);
		while (!g_atomic_int_get(&videoroom->destroyed) && g_hash_table_iter_next(&iter, NULL, &value)) {
			janus_videoroom_publisher *p = value;
			json_t *pl = json_object();
			json_object_set_new(pl, "id", json_integer(p->user_id));
			if(p->display)
				json_object_set_new(pl, "display", json_string(p->display));
			json_object_set_new(pl, "publisher", (p->sdp && p->session->started) ? json_true() : json_false());
			if((p->sdp && p->session->started)) {
				if(p->audio_level_extmap_id > 0)
					json_object_set_new(pl, "talking", p->talking ? json_true() : json_false());
			}
			json_array_append_new(list, pl);
		}
		janus_mutex_unlock(&videoroom->mutex);
		janus_refcount_decrease(&videoroom->ref);
		response = json_object();
		json_object_set_new(response, "videoroom", json_string("participants"));
		json_object_set_new(response, "room", json_integer(room_id));
		json_object_set_new(response, "participants", list);
		goto plugin_response;
	} else if(!strcasecmp(request_text, "listforwarders")) {
		/* List all forwarders in a room */
		JANUS_VALIDATE_JSON_OBJECT(root, room_parameters,
			error_code, error_cause, TRUE,
			JANUS_VIDEOROOM_ERROR_MISSING_ELEMENT, JANUS_VIDEOROOM_ERROR_INVALID_ELEMENT);
		if(error_code != 0)
			goto plugin_response;
		json_t *room = json_object_get(root, "room");
		guint64 room_id = json_integer_value(room);
		janus_mutex_lock(&rooms_mutex);
		janus_videoroom *videoroom = g_hash_table_lookup(rooms, &room_id);
		if(videoroom == NULL) {
			JANUS_LOG(LOG_ERR, "No such room (%"SCNu64")\n", room_id);
			error_code = JANUS_VIDEOROOM_ERROR_NO_SUCH_ROOM;
			g_snprintf(error_cause, 512, "No such room (%"SCNu64")", room_id);
			janus_mutex_unlock(&rooms_mutex);
			goto plugin_response;
		}
		if(g_atomic_int_get(&videoroom->destroyed)) {
			JANUS_LOG(LOG_ERR, "No such room (%"SCNu64")\n", room_id);
			error_code = JANUS_VIDEOROOM_ERROR_NO_SUCH_ROOM;
			g_snprintf(error_cause, 512, "No such room (%"SCNu64")", room_id);
			janus_mutex_unlock(&rooms_mutex);
			goto plugin_response;
		}
		/* A secret may be required for this action */
		JANUS_CHECK_SECRET(videoroom->room_secret, root, "secret", error_code, error_cause,
			JANUS_VIDEOROOM_ERROR_MISSING_ELEMENT, JANUS_VIDEOROOM_ERROR_INVALID_ELEMENT, JANUS_VIDEOROOM_ERROR_UNAUTHORIZED);
		if(error_code != 0) {
			janus_mutex_unlock(&rooms_mutex);
			goto plugin_response;
		}
		/* Return a list of all forwarders */
		json_t *list = json_array();
		GHashTableIter iter;
		gpointer value;
		janus_mutex_lock(&videoroom->mutex);
		g_hash_table_iter_init(&iter, videoroom->participants);
		while (!g_atomic_int_get(&videoroom->destroyed) && g_hash_table_iter_next(&iter, NULL, &value)) {
			janus_videoroom_publisher *p = value;
			janus_mutex_lock(&p->rtp_forwarders_mutex);
			if(g_hash_table_size(p->rtp_forwarders) == 0) {
				janus_mutex_unlock(&p->rtp_forwarders_mutex);
				continue;
			}
			json_t *pl = json_object();
			json_object_set_new(pl, "publisher_id", json_integer(p->user_id));
			if(p->display)
				json_object_set_new(pl, "display", json_string(p->display));
			json_t *flist = json_array();
			GHashTableIter iter_f;
			gpointer key_f, value_f;
			g_hash_table_iter_init(&iter_f, p->rtp_forwarders);
			while(g_hash_table_iter_next(&iter_f, &key_f, &value_f)) {
				json_t *fl = json_object();
				guint32 rpk = GPOINTER_TO_UINT(key_f);
				janus_videoroom_rtp_forwarder *rpv = value_f;
				json_object_set_new(fl, "ip", json_string(inet_ntoa(rpv->serv_addr.sin_addr)));
				if(rpv->is_data) {
					json_object_set_new(fl, "data_stream_id", json_integer(rpk));
					json_object_set_new(fl, "port", json_integer(ntohs(rpv->serv_addr.sin_port)));
				} else if(rpv->is_video) {
					json_object_set_new(fl, "video_stream_id", json_integer(rpk));
					json_object_set_new(fl, "port", json_integer(ntohs(rpv->serv_addr.sin_port)));
					if(rpv->local_rtcp_port > 0)
						json_object_set_new(fl, "local_rtcp_port", json_integer(rpv->local_rtcp_port));
					if(rpv->remote_rtcp_port > 0)
						json_object_set_new(fl, "remote_rtcp_port", json_integer(rpv->remote_rtcp_port));
					if(rpv->payload_type)
						json_object_set_new(fl, "pt", json_integer(rpv->payload_type));
					if(rpv->ssrc)
						json_object_set_new(fl, "ssrc", json_integer(rpv->ssrc));
					if(rpv->substream)
						json_object_set_new(fl, "substream", json_integer(rpv->substream));
				} else {
					json_object_set_new(fl, "audio_stream_id", json_integer(rpk));
					json_object_set_new(fl, "port", json_integer(ntohs(rpv->serv_addr.sin_port)));
					if(rpv->local_rtcp_port > 0)
						json_object_set_new(fl, "local_rtcp_port", json_integer(rpv->local_rtcp_port));
					if(rpv->remote_rtcp_port > 0)
						json_object_set_new(fl, "remote_rtcp_port", json_integer(rpv->remote_rtcp_port));
					if(rpv->payload_type)
						json_object_set_new(fl, "pt", json_integer(rpv->payload_type));
					if(rpv->ssrc)
						json_object_set_new(fl, "ssrc", json_integer(rpv->ssrc));
				}
				if(rpv->is_srtp)
					json_object_set_new(fl, "srtp", json_true());
				json_array_append_new(flist, fl);
			}
			janus_mutex_unlock(&p->rtp_forwarders_mutex);
			json_object_set_new(pl, "rtp_forwarder", flist);
			json_array_append_new(list, pl);
		}
		janus_mutex_unlock(&videoroom->mutex);
		janus_mutex_unlock(&rooms_mutex);
		response = json_object();
		json_object_set_new(response, "videoroom", json_string("forwarders"));
		json_object_set_new(response, "room", json_integer(room_id));
		json_object_set_new(response, "rtp_forwarders", list);
		goto plugin_response;
	} else if(!strcasecmp(request_text, "join") || !strcasecmp(request_text, "joinandconfigure")
			|| !strcasecmp(request_text, "configure") || !strcasecmp(request_text, "publish") || !strcasecmp(request_text, "unpublish")
			|| !strcasecmp(request_text, "start") || !strcasecmp(request_text, "pause") || !strcasecmp(request_text, "switch")
			|| !strcasecmp(request_text, "leave")) {
		/* These messages are handled asynchronously */

		janus_videoroom_message *msg = g_malloc(sizeof(janus_videoroom_message));
		msg->handle = handle;
		msg->transaction = transaction;
		msg->message = root;
		msg->jsep = jsep;
		g_async_queue_push(messages, msg);

		return janus_plugin_result_new(JANUS_PLUGIN_OK_WAIT, NULL, NULL);
	} else {
		JANUS_LOG(LOG_VERB, "Unknown request '%s'\n", request_text);
		error_code = JANUS_VIDEOROOM_ERROR_INVALID_REQUEST;
		g_snprintf(error_cause, 512, "Unknown request '%s'", request_text);
	}

plugin_response:
		{
			if(error_code == 0 && !response) {
				error_code = JANUS_VIDEOROOM_ERROR_UNKNOWN_ERROR;
				g_snprintf(error_cause, 512, "Invalid response");
			}
			if(error_code != 0) {
				/* Prepare JSON error event */
				json_t *event = json_object();
				json_object_set_new(event, "videoroom", json_string("event"));
				json_object_set_new(event, "error_code", json_integer(error_code));
				json_object_set_new(event, "error", json_string(error_cause));
				response = event;
			}
			if(root != NULL)
				json_decref(root);
			if(jsep != NULL)
				json_decref(jsep);
			g_free(transaction);

			if(session != NULL)
				janus_refcount_decrease(&session->ref);
			return janus_plugin_result_new(JANUS_PLUGIN_OK, NULL, response);
		}

}

void janus_videoroom_setup_media(janus_plugin_session *handle) {
	JANUS_LOG(LOG_INFO, "[%s-%p] WebRTC media is now available\n", JANUS_VIDEOROOM_PACKAGE, handle);
	if(g_atomic_int_get(&stopping) || !g_atomic_int_get(&initialized))
		return;
	janus_mutex_lock(&sessions_mutex);
	janus_videoroom_session *session = janus_videoroom_lookup_session(handle);
	if(!session) {
		janus_mutex_unlock(&sessions_mutex);
		JANUS_LOG(LOG_ERR, "No session associated with this handle...\n");
		return;
	}
	if(g_atomic_int_get(&session->destroyed)) {
		janus_mutex_unlock(&sessions_mutex);
		return;
	}
	g_atomic_int_set(&session->hangingup, 0);

	/* Media relaying can start now */
	session->started = TRUE;
	if(session->participant) {
		/* If this is a publisher, notify all subscribers about the fact they can
		 * now subscribe; if this is a subscriber, instead, ask the publisher a FIR */
		if(session->participant_type == janus_videoroom_p_type_publisher) {
			janus_videoroom_publisher *participant = janus_videoroom_session_get_publisher(session);
			/* Notify all other participants that there's a new boy in town */
			json_t *list = json_array();
			json_t *pl = json_object();
			json_object_set_new(pl, "id", json_integer(participant->user_id));
			if(participant->display)
				json_object_set_new(pl, "display", json_string(participant->display));
			if(participant->audio)
				json_object_set_new(pl, "audio_codec", json_string(janus_audiocodec_name(participant->acodec)));
			if(participant->video)
				json_object_set_new(pl, "video_codec", json_string(janus_videocodec_name(participant->vcodec)));
			json_array_append_new(list, pl);
			json_t *pub = json_object();
			json_object_set_new(pub, "videoroom", json_string("event"));
			json_object_set_new(pub, "room", json_integer(participant->room_id));
			json_object_set_new(pub, "publishers", list);
			janus_mutex_lock(&participant->room->mutex);
			janus_videoroom_notify_participants(participant, pub);
			janus_mutex_unlock(&participant->room->mutex);
			json_decref(pub);
			/* Also notify event handlers */
			if(notify_events && gateway->events_is_enabled()) {
				json_t *info = json_object();
				json_object_set_new(info, "event", json_string("published"));
				json_object_set_new(info, "room", json_integer(participant->room_id));
				json_object_set_new(info, "id", json_integer(participant->user_id));
				gateway->notify_event(&janus_videoroom_plugin, session->handle, info);
			}
			janus_refcount_decrease(&participant->ref);
		} else if(session->participant_type == janus_videoroom_p_type_subscriber) {
			janus_videoroom_subscriber *s = (janus_videoroom_subscriber *)session->participant;
			if(s && s->feed) {
				janus_videoroom_publisher *p = s->feed;
				if(p && p->session) {
					janus_videoroom_reqfir(p, "New subscriber available");
					/* Also notify event handlers */
					if(notify_events && gateway->events_is_enabled()) {
						json_t *info = json_object();
						json_object_set_new(info, "event", json_string("subscribed"));
						json_object_set_new(info, "room", json_integer(p->room_id));
						json_object_set_new(info, "feed", json_integer(p->user_id));
						gateway->notify_event(&janus_videoroom_plugin, session->handle, info);
					}
				}
			}
		}
	}
	janus_mutex_unlock(&sessions_mutex);
}

void janus_videoroom_incoming_rtp(janus_plugin_session *handle, int video, char *buf, int len) {
	if(handle == NULL || g_atomic_int_get(&handle->stopped) || g_atomic_int_get(&stopping) || !g_atomic_int_get(&initialized) || !gateway)
		return;
	janus_videoroom_session *session = (janus_videoroom_session *)handle->plugin_handle;
	if(!session || g_atomic_int_get(&session->destroyed) || session->participant_type != janus_videoroom_p_type_publisher)
		return;
	janus_videoroom_publisher *participant = janus_videoroom_session_get_publisher_nodebug(session);
	if(participant == NULL)
		return;
	if(g_atomic_int_get(&participant->destroyed) || participant->kicked || participant->room == NULL) {
		janus_videoroom_publisher_dereference_nodebug(participant);
		return;
	}
	janus_videoroom *videoroom = participant->room;

	/* In case this is an audio packet and we're doing talk detection, check the audio level extension */
	if(!video && videoroom->audiolevel_event && participant->audio_active) {
		int level = 0;
		if(janus_rtp_header_extension_parse_audio_level(buf, len, participant->audio_level_extmap_id, &level) == 0) {
			participant->audio_dBov_sum += level;
			participant->audio_active_packets++;
			participant->audio_dBov_level = level;
			if(participant->audio_active_packets > 0 && participant->audio_active_packets == videoroom->audio_active_packets) {
				gboolean notify_talk_event = FALSE;
				if((float)participant->audio_dBov_sum/(float)participant->audio_active_packets < videoroom->audio_level_average) {
					/* Participant talking, should we notify all participants? */
					if(!participant->talking)
						notify_talk_event = TRUE;
					participant->talking = TRUE;
				} else {
					/* Participant not talking anymore, should we notify all participants? */
					if(participant->talking)
						notify_talk_event = TRUE;
					participant->talking = FALSE;
				}
				participant->audio_active_packets = 0;
				participant->audio_dBov_sum = 0;
				/* Only notify in case of state changes */
				if(notify_talk_event) {
					janus_mutex_lock(&videoroom->mutex);
					json_t *event = json_object();
					json_object_set_new(event, "videoroom", json_string(participant->talking ? "talking" : "stopped-talking"));
					json_object_set_new(event, "room", json_integer(videoroom->room_id));
					json_object_set_new(event, "id", json_integer(participant->user_id));
					janus_videoroom_notify_participants(participant, event);
					json_decref(event);
					janus_mutex_unlock(&videoroom->mutex);
					/* Also notify event handlers */
					if(notify_events && gateway->events_is_enabled()) {
						json_t *info = json_object();
						json_object_set_new(info, "videoroom", json_string(participant->talking ? "talking" : "stopped-talking"));
						json_object_set_new(info, "room", json_integer(videoroom->room_id));
						json_object_set_new(info, "id", json_integer(participant->user_id));
						gateway->notify_event(&janus_videoroom_plugin, session->handle, info);
					}
				}
			}
		}
	}

	if((!video && participant->audio_active) || (video && participant->video_active)) {
		janus_rtp_header *rtp = (janus_rtp_header *)buf;
		int sc = -1;
		/* Check if we're simulcasting, and if so, keep track of the "layer" */
		if(video && participant->ssrc[0] != 0) {
			uint32_t ssrc = ntohl(rtp->ssrc);
			if(ssrc == participant->ssrc[0])
				sc = 0;
			else if(ssrc == participant->ssrc[1])
				sc = 1;
			else if(ssrc == participant->ssrc[2])
				sc = 2;
		}
		/* Forward RTP to the appropriate port for the rtp_forwarders associated with this publisher, if there are any */
		janus_mutex_lock(&participant->rtp_forwarders_mutex);
		if(participant->srtp_contexts && g_hash_table_size(participant->srtp_contexts) > 0) {
			GHashTableIter iter;
			gpointer value;
			g_hash_table_iter_init(&iter, participant->srtp_contexts);
			while(g_hash_table_iter_next(&iter, NULL, &value)) {
				janus_videoroom_srtp_context *srtp_ctx = (janus_videoroom_srtp_context *)value;
				srtp_ctx->slen = 0;
			}
		}
		GHashTableIter iter;
		gpointer value;
		g_hash_table_iter_init(&iter, participant->rtp_forwarders);
		while(participant->udp_sock > 0 && g_hash_table_iter_next(&iter, NULL, &value)) {
			janus_videoroom_rtp_forwarder *rtp_forward = (janus_videoroom_rtp_forwarder *)value;
			/* Check if payload type and/or SSRC need to be overwritten for this forwarder */
			int pt = rtp->type;
			uint32_t ssrc = ntohl(rtp->ssrc);
			if(rtp_forward->payload_type > 0)
				rtp->type = rtp_forward->payload_type;
			if(rtp_forward->ssrc > 0)
				rtp->ssrc = htonl(rtp_forward->ssrc);
			if((video && rtp_forward->is_video && (sc == -1 || rtp_forward->substream == sc)) ||
					(!video && !rtp_forward->is_video && !rtp_forward->is_data)) {
				/* Check if this is an RTP or SRTP forwarder */
				if(!rtp_forward->is_srtp) {
					/* Plain RTP */
					if(sendto(participant->udp_sock, buf, len, 0, (struct sockaddr*)&rtp_forward->serv_addr, sizeof(rtp_forward->serv_addr)) < 0) {
						JANUS_LOG(LOG_HUGE, "Error forwarding RTP %s packet for %s... %s (len=%d)...\n",
							(video ? "video" : "audio"), participant->display, strerror(errno), len);
					}
				} else {
					/* SRTP: check if we already encrypted the packet before */
					if(rtp_forward->srtp_ctx->slen == 0) {
						memcpy(&rtp_forward->srtp_ctx->sbuf, buf, len);
						int protected = len;
						int res = srtp_protect(rtp_forward->srtp_ctx->ctx, &rtp_forward->srtp_ctx->sbuf, &protected);
						if(res != srtp_err_status_ok) {
							janus_rtp_header *header = (janus_rtp_header *)&rtp_forward->srtp_ctx->sbuf;
							guint32 timestamp = ntohl(header->timestamp);
							guint16 seq = ntohs(header->seq_number);
							JANUS_LOG(LOG_ERR, "Error encrypting %s packet for %s... %s (len=%d-->%d, ts=%"SCNu32", seq=%"SCNu16")...\n",
								(video ? "Video" : "Audio"), participant->display, janus_srtp_error_str(res), len, protected, timestamp, seq);
						} else {
							rtp_forward->srtp_ctx->slen = protected;
						}
					}
					if(rtp_forward->srtp_ctx->slen > 0 && sendto(participant->udp_sock, rtp_forward->srtp_ctx->sbuf, rtp_forward->srtp_ctx->slen, 0, (struct sockaddr*)&rtp_forward->serv_addr, sizeof(rtp_forward->serv_addr)) < 0) {
						JANUS_LOG(LOG_HUGE, "Error forwarding SRTP %s packet for %s... %s (len=%d)...\n",
							(video ? "video" : "audio"), participant->display, strerror(errno), rtp_forward->srtp_ctx->slen);
					}
				}
			}
			/* Restore original values of payload type and SSRC before going on */
			rtp->type = pt;
			rtp->ssrc = htonl(ssrc);
		}
		janus_mutex_unlock(&participant->rtp_forwarders_mutex);
		/* Set the payload type of the publisher */
		rtp->type = video ? participant->video_pt : participant->audio_pt;
		if(sc < 1) {
			/* Save the frame if we're recording
			 * FIXME: for video, we're currently only recording the base substream, when simulcasting */
			janus_recorder_save_frame(video ? participant->vrc : participant->arc, buf, len);
		}
		/* Done, relay it */
		janus_videoroom_rtp_relay_packet packet;
		packet.data = rtp;
		packet.length = len;
		packet.is_video = video;
		packet.svc = FALSE;
		if(video && videoroom->do_svc) {
			/* We're doing SVC: let's parse this packet to see which layers are there */
			int plen = 0;
			char *payload = janus_rtp_payload(buf, len, &plen);
			if(payload == NULL)
				return;
			uint8_t pbit = 0, dbit = 0, ubit = 0, bbit = 0, ebit = 0;
			int found = 0, spatial_layer = 0, temporal_layer = 0;
			if(janus_vp9_parse_svc(payload, plen, &found, &spatial_layer, &temporal_layer, &pbit, &dbit, &ubit, &bbit, &ebit) == 0) {
				if(found) {
					packet.svc = TRUE;
					packet.spatial_layer = spatial_layer;
					packet.temporal_layer = temporal_layer;
					packet.pbit = pbit;
					packet.dbit = dbit;
					packet.ubit = ubit;
					packet.bbit = bbit;
					packet.ebit = ebit;
				}
			}
		}
		packet.ssrc[0] = (sc != -1 ? participant->ssrc[0] : 0);
		packet.ssrc[1] = (sc != -1 ? participant->ssrc[1] : 0);
		packet.ssrc[2] = (sc != -1 ? participant->ssrc[2] : 0);
		/* Backup the actual timestamp and sequence number set by the publisher, in case switching is involved */
		packet.timestamp = ntohl(packet.data->timestamp);
		packet.seq_number = ntohs(packet.data->seq_number);
		/* Go: some viewers may decide to drop the packet, but that's up to them */
		janus_mutex_lock_nodebug(&participant->subscribers_mutex);
		g_slist_foreach(participant->subscribers, janus_videoroom_relay_rtp_packet, &packet);
		janus_mutex_unlock_nodebug(&participant->subscribers_mutex);

		/* Check if we need to send any REMB, FIR or PLI back to this publisher */
		if(video && participant->video_active) {
			/* Did we send a REMB already, or is it time to send one? */
			gboolean send_remb = FALSE;
			if(participant->remb_latest == 0 && participant->remb_startup > 0) {
				/* Still in the starting phase, send the ramp-up REMB feedback */
				send_remb = TRUE;
			} else if(participant->remb_latest > 0 && janus_get_monotonic_time()-participant->remb_latest >= 5*G_USEC_PER_SEC) {
				/* 5 seconds have passed since the last REMB, send a new one */
				send_remb = TRUE;
			}

			if(send_remb && participant->bitrate) {
				/* We send a few incremental REMB messages at startup */
				uint32_t bitrate = participant->bitrate;
				if(participant->remb_startup > 0) {
					bitrate = bitrate/participant->remb_startup;
					participant->remb_startup--;
				}
				JANUS_LOG(LOG_VERB, "Sending REMB (%s, %"SCNu32")\n", participant->display, bitrate);
				char rtcpbuf[24];
				janus_rtcp_remb((char *)(&rtcpbuf), 24, bitrate);
				gateway->relay_rtcp(handle, video, rtcpbuf, 24);
				if(participant->remb_startup == 0)
					participant->remb_latest = janus_get_monotonic_time();
			}
			/* Generate FIR/PLI too, if needed */
			if(video && participant->video_active && (videoroom->fir_freq > 0)) {
				/* We generate RTCP every tot seconds/frames */
				gint64 now = janus_get_monotonic_time();
				/* First check if this is a keyframe, though: if so, we reset the timer */
				int plen = 0;
				char *payload = janus_rtp_payload(buf, len, &plen);
				if(payload == NULL)
					return;
				if(participant->vcodec == JANUS_VIDEOCODEC_VP8) {
					if(janus_vp8_is_keyframe(payload, plen))
						participant->fir_latest = now;
				} else if(participant->vcodec == JANUS_VIDEOCODEC_VP9) {
					if(janus_vp9_is_keyframe(payload, plen))
						participant->fir_latest = now;
				} else if(participant->vcodec == JANUS_VIDEOCODEC_H264) {
					if(janus_h264_is_keyframe(payload, plen))
						participant->fir_latest = now;
				}
				if((now-participant->fir_latest) >= ((gint64)videoroom->fir_freq*G_USEC_PER_SEC)) {
					/* FIXME We send a FIR every tot seconds */
					janus_videoroom_reqfir(participant, "Regular keyframe request");
				}
			}
		}
	}
	janus_videoroom_publisher_dereference_nodebug(participant);
}

void janus_videoroom_incoming_rtcp(janus_plugin_session *handle, int video, char *buf, int len) {
	if(g_atomic_int_get(&stopping) || !g_atomic_int_get(&initialized))
		return;
	janus_videoroom_session *session = (janus_videoroom_session *)handle->plugin_handle;
	if(!session) {
		JANUS_LOG(LOG_ERR, "No session associated with this handle...\n");
		return;
	}
	if(g_atomic_int_get(&session->destroyed))
		return;
	if(session->participant_type == janus_videoroom_p_type_subscriber) {
		/* A subscriber sent some RTCP, check what it is and if we need to forward it to the publisher */
		janus_videoroom_subscriber *s = (janus_videoroom_subscriber *)session->participant;
		if(s == NULL || g_atomic_int_get(&s->destroyed))
			return;
		if(!s->video)
			return;	/* The only feedback we handle is video related anyway... */
		if(janus_rtcp_has_fir(buf, len)) {
			/* We got a FIR, forward it to the publisher */
			if(s->feed) {
				janus_videoroom_publisher *p = s->feed;
				if(p && p->session) {
					char rtcpbuf[20];
					janus_rtcp_fir((char *)&rtcpbuf, 20, &p->fir_seq);
					JANUS_LOG(LOG_VERB, "Got a FIR from a subscriber, forwarding it to %"SCNu64" (%s)\n", p->user_id, p->display ? p->display : "??");
					gateway->relay_rtcp(p->session->handle, 1, rtcpbuf, 20);
					/* Update the time of when we last sent a keyframe request */
					p->fir_latest = janus_get_monotonic_time();
				}
			}
		}
		if(janus_rtcp_has_pli(buf, len)) {
			/* We got a PLI, forward it to the publisher */
			if(s->feed) {
				janus_videoroom_publisher *p = s->feed;
				if(p && p->session) {
					char rtcpbuf[12];
					janus_rtcp_pli((char *)&rtcpbuf, 12);
					JANUS_LOG(LOG_VERB, "Got a PLI from a subscriber, forwarding it to %"SCNu64" (%s)\n", p->user_id, p->display ? p->display : "??");
					gateway->relay_rtcp(p->session->handle, 1, rtcpbuf, 12);
					/* Update the time of when we last sent a keyframe request */
					p->fir_latest = janus_get_monotonic_time();
				}
			}
		}
		uint32_t bitrate = janus_rtcp_get_remb(buf, len);
		if(bitrate > 0) {
			/* FIXME We got a REMB from this subscriber, should we do something about it? */
		}
	}
}

void janus_videoroom_incoming_data(janus_plugin_session *handle, char *buf, int len) {
	if(handle == NULL || g_atomic_int_get(&handle->stopped) || g_atomic_int_get(&stopping) || !g_atomic_int_get(&initialized) || !gateway)
		return;
	if(buf == NULL || len <= 0)
		return;
	janus_videoroom_session *session = (janus_videoroom_session *)handle->plugin_handle;
	if(!session || g_atomic_int_get(&session->destroyed) || session->participant_type != janus_videoroom_p_type_publisher)
		return;
	janus_videoroom_publisher *participant = janus_videoroom_session_get_publisher_nodebug(session);
	if(participant == NULL)
		return;
	if(g_atomic_int_get(&participant->destroyed) || !participant->data_active || participant->kicked) {
		janus_videoroom_publisher_dereference_nodebug(participant);
		return;
	}
	/* Any forwarder involved? */
	janus_mutex_lock(&participant->rtp_forwarders_mutex);
	/* Forward RTP to the appropriate port for the rtp_forwarders associated with this publisher, if there are any */
	GHashTableIter iter;
	gpointer value;
	g_hash_table_iter_init(&iter, participant->rtp_forwarders);
	while(participant->udp_sock > 0 && g_hash_table_iter_next(&iter, NULL, &value)) {
		janus_videoroom_rtp_forwarder* rtp_forward = (janus_videoroom_rtp_forwarder*)value;
		if(rtp_forward->is_data) {
			if(sendto(participant->udp_sock, buf, len, 0, (struct sockaddr*)&rtp_forward->serv_addr, sizeof(rtp_forward->serv_addr)) < 0) {
				JANUS_LOG(LOG_HUGE, "Error forwarding data packet for %s... %s (len=%d)...\n",
					participant->display, strerror(errno), len);
			}
		}
	}
	janus_mutex_unlock(&participant->rtp_forwarders_mutex);
	/* Get a string out of the data */
	char *text = g_malloc(len+1);
	memcpy(text, buf, len);
	*(text+len) = '\0';
	JANUS_LOG(LOG_VERB, "Got a DataChannel message (%zu bytes) to forward: %s\n", strlen(text), text);
	/* Save the message if we're recording */
	janus_recorder_save_frame(participant->drc, text, strlen(text));
	/* Relay to all subscribers */
	janus_mutex_lock_nodebug(&participant->subscribers_mutex);
	g_slist_foreach(participant->subscribers, janus_videoroom_relay_data_packet, text);
	janus_mutex_unlock_nodebug(&participant->subscribers_mutex);
	g_free(text);
	janus_videoroom_publisher_dereference_nodebug(participant);
}

void janus_videoroom_slow_link(janus_plugin_session *handle, int uplink, int video) {
	/* The core is informing us that our peer got too many NACKs, are we pushing media too hard? */
	if(handle == NULL || g_atomic_int_get(&handle->stopped) || g_atomic_int_get(&stopping) || !g_atomic_int_get(&initialized) || !gateway)
		return;
	janus_mutex_lock(&sessions_mutex);
	janus_videoroom_session *session = janus_videoroom_lookup_session(handle);
	if(!session || g_atomic_int_get(&session->destroyed) || !session->participant) {
		janus_mutex_unlock(&sessions_mutex);
		return;
	}
	janus_refcount_increase(&session->ref);
	janus_mutex_unlock(&sessions_mutex);
	/* Check if it's an uplink (publisher) or downlink (viewer) issue */
	if(session->participant_type == janus_videoroom_p_type_publisher) {
		if(!uplink) {
			janus_videoroom_publisher *publisher = janus_videoroom_session_get_publisher(session);
			if(publisher == NULL || g_atomic_int_get(&publisher->destroyed)) {
				janus_refcount_decrease(&session->ref);
				janus_refcount_decrease(&publisher->ref);
				return;
			}
			/* Send an event on the handle to notify the application: it's
			 * up to the application to then choose a policy and enforce it */
			json_t *event = json_object();
			json_object_set_new(event, "videoroom", json_string("slow_link"));
			/* Also add info on what the current bitrate cap is */
			uint32_t bitrate = publisher->bitrate;
			json_object_set_new(event, "current-bitrate", json_integer(bitrate));
			gateway->push_event(session->handle, &janus_videoroom_plugin, NULL, event, NULL);
			json_decref(event);
			janus_refcount_decrease(&publisher->ref);
		} else {
			JANUS_LOG(LOG_WARN, "Got a slow uplink on a VideoRoom publisher? Weird, because it doesn't receive media...\n");
		}
	} else if(session->participant_type == janus_videoroom_p_type_subscriber) {
		if(uplink) {
			janus_videoroom_subscriber *viewer = (janus_videoroom_subscriber *)session->participant;
			if(viewer == NULL || g_atomic_int_get(&viewer->destroyed)) {
				janus_refcount_decrease(&session->ref);
				return;
			}
			/* Send an event on the handle to notify the application: it's
			 * up to the application to then choose a policy and enforce it */
			json_t *event = json_object();
			json_object_set_new(event, "videoroom", json_string("slow_link"));
			gateway->push_event(session->handle, &janus_videoroom_plugin, NULL, event, NULL);
			json_decref(event);
		} else {
			JANUS_LOG(LOG_WARN, "Got a slow downlink on a VideoRoom viewer? Weird, because it doesn't send media...\n");
		}
	}
	janus_refcount_decrease(&session->ref);
}

static void janus_videoroom_recorder_create(janus_videoroom_publisher *participant, gboolean audio, gboolean video, gboolean data) {
	char filename[255];
	gint64 now = janus_get_real_time();
	if(audio && participant->arc == NULL) {
		memset(filename, 0, 255);
		if(participant->recording_base) {
			/* Use the filename and path we have been provided */
			g_snprintf(filename, 255, "%s-audio", participant->recording_base);
			participant->arc = janus_recorder_create(participant->room->rec_dir,
				janus_audiocodec_name(participant->acodec), filename);
			if(participant->arc == NULL) {
				JANUS_LOG(LOG_ERR, "Couldn't open an audio recording file for this publisher!\n");
			}
		} else {
			/* Build a filename */
			g_snprintf(filename, 255, "videoroom-%"SCNu64"-user-%"SCNu64"-%"SCNi64"-audio",
				participant->room_id, participant->user_id, now);
			participant->arc = janus_recorder_create(participant->room->rec_dir,
				janus_audiocodec_name(participant->acodec), filename);
			if(participant->arc == NULL) {
				JANUS_LOG(LOG_ERR, "Couldn't open an audio recording file for this publisher!\n");
			}
		}
	}
	if(video && participant->vrc == NULL) {
		memset(filename, 0, 255);
		if(participant->recording_base) {
			/* Use the filename and path we have been provided */
			g_snprintf(filename, 255, "%s-video", participant->recording_base);
			participant->vrc = janus_recorder_create(participant->room->rec_dir,
				janus_videocodec_name(participant->vcodec), filename);
			if(participant->vrc == NULL) {
				JANUS_LOG(LOG_ERR, "Couldn't open an video recording file for this publisher!\n");
			}
		} else {
			/* Build a filename */
			g_snprintf(filename, 255, "videoroom-%"SCNu64"-user-%"SCNu64"-%"SCNi64"-video",
				participant->room_id, participant->user_id, now);
			participant->vrc = janus_recorder_create(participant->room->rec_dir,
				janus_videocodec_name(participant->vcodec), filename);
			if(participant->vrc == NULL) {
				JANUS_LOG(LOG_ERR, "Couldn't open an video recording file for this publisher!\n");
			}
		}
	}
	if(data && participant->drc == NULL) {
		memset(filename, 0, 255);
		if(participant->recording_base) {
			/* Use the filename and path we have been provided */
			g_snprintf(filename, 255, "%s-data", participant->recording_base);
			participant->drc = janus_recorder_create(participant->room->rec_dir,
				"text", filename);
			if(participant->drc == NULL) {
				JANUS_LOG(LOG_ERR, "Couldn't open an data recording file for this publisher!\n");
			}
		} else {
			/* Build a filename */
			g_snprintf(filename, 255, "videoroom-%"SCNu64"-user-%"SCNu64"-%"SCNi64"-data",
				participant->room_id, participant->user_id, now);
			participant->drc = janus_recorder_create(participant->room->rec_dir,
				"text", filename);
			if(participant->drc == NULL) {
				JANUS_LOG(LOG_ERR, "Couldn't open an data recording file for this publisher!\n");
			}
		}
	}
}

static void janus_videoroom_recorder_close(janus_videoroom_publisher *participant) {
	if(participant->arc) {
		janus_recorder *rc = participant->arc;
		participant->arc = NULL;
		janus_recorder_close(rc);
		JANUS_LOG(LOG_INFO, "Closed audio recording %s\n", rc->filename ? rc->filename : "??");
		janus_recorder_destroy(rc);
	}
	if(participant->vrc) {
		janus_recorder *rc = participant->vrc;
		participant->vrc = NULL;
		janus_recorder_close(rc);
		JANUS_LOG(LOG_INFO, "Closed video recording %s\n", rc->filename ? rc->filename : "??");
		janus_recorder_destroy(rc);
	}
	if(participant->drc) {
		janus_recorder *rc = participant->drc;
		participant->drc = NULL;
		janus_recorder_close(rc);
		JANUS_LOG(LOG_INFO, "Closed data recording %s\n", rc->filename ? rc->filename : "??");
		janus_recorder_destroy(rc);
	}
}

void janus_videoroom_hangup_media(janus_plugin_session *handle) {
	JANUS_LOG(LOG_INFO, "[%s-%p] No WebRTC media anymore; %p %p\n", JANUS_VIDEOROOM_PACKAGE, handle, handle->gateway_handle, handle->plugin_handle);
	janus_mutex_lock(&sessions_mutex);
	janus_videoroom_hangup_media_internal(handle);
	janus_mutex_unlock(&sessions_mutex);
}

static void janus_videoroom_hangup_media_internal(janus_plugin_session *handle) {
	if(g_atomic_int_get(&stopping) || !g_atomic_int_get(&initialized))
		return;
	janus_videoroom_session *session = janus_videoroom_lookup_session(handle);
	if(!session) {
		JANUS_LOG(LOG_ERR, "No session associated with this handle...\n");
		return;
	}
	session->started = FALSE;
	if(g_atomic_int_get(&session->destroyed))
		return;
	if(!g_atomic_int_compare_and_exchange(&session->hangingup, 0, 1))
		return;
	/* Send an event to the browser and tell the PeerConnection is over */
	if(session->participant_type == janus_videoroom_p_type_publisher) {
		/* This publisher just 'unpublished' */
		janus_videoroom_publisher *participant = janus_videoroom_session_get_publisher(session);
		/* Get rid of the recorders, if available */
		janus_mutex_lock(&participant->rec_mutex);
		g_free(participant->recording_base);
		participant->recording_base = NULL;
		janus_videoroom_recorder_close(participant);
		janus_mutex_unlock(&participant->rec_mutex);
		/* Use subscribers_mutex to protect fields used in janus_videoroom_incoming_rtp */
		janus_mutex_lock(&participant->subscribers_mutex);
		g_free(participant->sdp);
		participant->sdp = NULL;
		participant->firefox = FALSE;
		participant->audio_active = FALSE;
		participant->video_active = FALSE;
		participant->data_active = FALSE;
		participant->audio_active_packets = 0;
		participant->audio_dBov_sum = 0;
		participant->audio_dBov_level = 0;
		participant->talking = FALSE;
		participant->remb_startup = 4;
		participant->remb_latest = 0;
		participant->fir_latest = 0;
		participant->fir_seq = 0;
		while(participant->subscribers) {
			janus_videoroom_subscriber *s = (janus_videoroom_subscriber *)participant->subscribers->data;
			if(s) {
				participant->subscribers = g_slist_remove(participant->subscribers, s);
				janus_refcount_decrease(&participant->session->ref);
				if(s->feed)
					g_clear_pointer(&s->feed, janus_videoroom_publisher_dereference);
				if(s->room)
					g_clear_pointer(&s->room, janus_videoroom_room_dereference);
				if(s->session && s->close_pc)
					gateway->close_pc(s->session->handle);
				janus_refcount_decrease(&s->ref);
			}
		}
		janus_mutex_unlock(&participant->subscribers_mutex);
		janus_videoroom_leave_or_unpublish(participant, FALSE, FALSE);
		/* Also notify event handlers */
		if(notify_events && gateway->events_is_enabled()) {
			json_t *info = json_object();
			json_object_set_new(info, "event", json_string("unpublished"));
			json_object_set_new(info, "room", json_integer(participant->room_id));
			json_object_set_new(info, "id", json_integer(participant->user_id));
			gateway->notify_event(&janus_videoroom_plugin, handle, info);
		}
		janus_refcount_decrease(&participant->ref);
	} else if(session->participant_type == janus_videoroom_p_type_subscriber) {
		/* Get rid of subscriber */
		janus_videoroom_subscriber *subscriber = (janus_videoroom_subscriber *)session->participant;
		if(subscriber) {
			subscriber->paused = TRUE;
			janus_videoroom_publisher *publisher = subscriber->feed;
			if(publisher != NULL) {
				janus_mutex_lock(&publisher->subscribers_mutex);
				publisher->subscribers = g_slist_remove(publisher->subscribers, subscriber);
				if(subscriber->pvt_id > 0 && publisher->room != NULL) {
					janus_videoroom_publisher *owner = g_hash_table_lookup(publisher->room->private_ids, GUINT_TO_POINTER(subscriber->pvt_id));
					if(owner != NULL) {
						/* Note: we should refcount these subscription-publisher mappings as well */
						owner->subscriptions = g_slist_remove(owner->subscriptions, subscriber);
					}
				}
				/* Also notify event handlers */
				if(notify_events && gateway->events_is_enabled()) {
					json_t *info = json_object();
					json_object_set_new(info, "event", json_string("unsubscribed"));
					json_object_set_new(info, "room", json_integer(publisher->room_id));
					json_object_set_new(info, "feed", json_integer(publisher->user_id));
					gateway->notify_event(&janus_videoroom_plugin, session->handle, info);
				}
				janus_mutex_unlock(&publisher->subscribers_mutex);
				janus_refcount_decrease(&publisher->session->ref);
				if(subscriber->feed)
					g_clear_pointer(&subscriber->feed, janus_videoroom_publisher_dereference);
				if(subscriber->room)
					g_clear_pointer(&subscriber->room, janus_videoroom_room_dereference);
				janus_refcount_decrease(&subscriber->ref);
			}
		}
		/* TODO Should we close the handle as well? */
	}
	g_atomic_int_set(&session->hangingup, 0);
}

/* Thread to handle incoming messages */
static void *janus_videoroom_handler(void *data) {
	JANUS_LOG(LOG_VERB, "Joining VideoRoom handler thread\n");
	janus_videoroom_message *msg = NULL;
	int error_code = 0;
	char error_cause[512];
	json_t *root = NULL;
	while(g_atomic_int_get(&initialized) && !g_atomic_int_get(&stopping)) {
		msg = g_async_queue_pop(messages);
		if(msg == &exit_message)
			break;
		if(msg->handle == NULL) {
			janus_videoroom_message_free(msg);
			continue;
		}
		janus_videoroom *videoroom = NULL;
		janus_videoroom_publisher *participant = NULL;
		janus_mutex_lock(&sessions_mutex);
		janus_videoroom_session *session = janus_videoroom_lookup_session(msg->handle);
		if(!session) {
			janus_mutex_unlock(&sessions_mutex);
			JANUS_LOG(LOG_ERR, "No session associated with this handle...\n");
			janus_videoroom_message_free(msg);
			continue;
		}
		if(g_atomic_int_get(&session->destroyed)) {
			janus_mutex_unlock(&sessions_mutex);
			janus_videoroom_message_free(msg);
			continue;
		}
		janus_mutex_unlock(&sessions_mutex);
		/* Handle request */
		error_code = 0;
		root = NULL;
		if(msg->message == NULL) {
			JANUS_LOG(LOG_ERR, "No message??\n");
			error_code = JANUS_VIDEOROOM_ERROR_NO_MESSAGE;
			g_snprintf(error_cause, 512, "%s", "No message??");
			goto error;
		}
		root = msg->message;
		/* Get the request first */
		JANUS_VALIDATE_JSON_OBJECT(root, request_parameters,
			error_code, error_cause, TRUE,
			JANUS_VIDEOROOM_ERROR_MISSING_ELEMENT, JANUS_VIDEOROOM_ERROR_INVALID_ELEMENT);
		if(error_code != 0)
			goto error;
		json_t *request = json_object_get(root, "request");
		const char *request_text = json_string_value(request);
		json_t *event = NULL;
		gboolean sdp_update = FALSE;
		if(json_object_get(msg->jsep, "update") != NULL)
			sdp_update = json_is_true(json_object_get(msg->jsep, "update"));
		/* 'create' and 'destroy' are handled synchronously: what kind of participant is this session referring to? */
		if(session->participant_type == janus_videoroom_p_type_none) {
			JANUS_LOG(LOG_VERB, "Configuring new participant\n");
			/* Not configured yet, we need to do this now */
			if(strcasecmp(request_text, "join") && strcasecmp(request_text, "joinandconfigure")) {
				JANUS_LOG(LOG_ERR, "Invalid request on unconfigured participant\n");
				error_code = JANUS_VIDEOROOM_ERROR_JOIN_FIRST;
				g_snprintf(error_cause, 512, "Invalid request on unconfigured participant");
				goto error;
			}
			JANUS_VALIDATE_JSON_OBJECT(root, join_parameters,
				error_code, error_cause, TRUE,
				JANUS_VIDEOROOM_ERROR_MISSING_ELEMENT, JANUS_VIDEOROOM_ERROR_INVALID_ELEMENT);
			if(error_code != 0)
				goto error;
			janus_mutex_lock(&rooms_mutex);
			error_code = janus_videoroom_access_room(root, FALSE, TRUE, &videoroom, error_cause, sizeof(error_cause));
			if(error_code != 0) {
				janus_mutex_unlock(&rooms_mutex);
				goto error;
			}
			janus_refcount_increase(&videoroom->ref);
			janus_mutex_lock(&videoroom->mutex);
			janus_mutex_unlock(&rooms_mutex);
			json_t *ptype = json_object_get(root, "ptype");
			const char *ptype_text = json_string_value(ptype);
			if(!strcasecmp(ptype_text, "publisher")) {
				JANUS_LOG(LOG_VERB, "Configuring new publisher\n");
				JANUS_VALIDATE_JSON_OBJECT(root, publisher_parameters,
					error_code, error_cause, TRUE,
					JANUS_VIDEOROOM_ERROR_MISSING_ELEMENT, JANUS_VIDEOROOM_ERROR_INVALID_ELEMENT);
				if(error_code != 0) {
					janus_mutex_unlock(&videoroom->mutex);
					janus_refcount_decrease(&videoroom->ref);
					goto error;
				}
				/* A token might be required to join */
				if(videoroom->check_allowed) {
					json_t *token = json_object_get(root, "token");
					const char *token_text = token ? json_string_value(token) : NULL;
					if(token_text == NULL || g_hash_table_lookup(videoroom->allowed, token_text) == NULL) {
						janus_mutex_unlock(&videoroom->mutex);
						janus_refcount_decrease(&videoroom->ref);
						JANUS_LOG(LOG_ERR, "Unauthorized (not in the allowed list)\n");
						error_code = JANUS_VIDEOROOM_ERROR_UNAUTHORIZED;
						g_snprintf(error_cause, 512, "Unauthorized (not in the allowed list)");
						goto error;
					}
				}
				json_t *display = json_object_get(root, "display");
				const char *display_text = display ? json_string_value(display) : NULL;
				guint64 user_id = 0;
				json_t *id = json_object_get(root, "id");
				if(id) {
					user_id = json_integer_value(id);
					if(g_hash_table_lookup(videoroom->participants, &user_id) != NULL) {
						janus_mutex_unlock(&videoroom->mutex);
						janus_refcount_decrease(&videoroom->ref);
						/* User ID already taken */
						JANUS_LOG(LOG_ERR, "User ID %"SCNu64" already exists\n", user_id);
						error_code = JANUS_VIDEOROOM_ERROR_ID_EXISTS;
						g_snprintf(error_cause, 512, "User ID %"SCNu64" already exists", user_id);
						goto error;
					}
				}
				if(user_id == 0) {
					/* Generate a random ID */
					while(user_id == 0) {
						user_id = janus_random_uint64();
						if(g_hash_table_lookup(videoroom->participants, &user_id) != NULL) {
							/* User ID already taken, try another one */
							user_id = 0;
						}
					}
				}
				JANUS_LOG(LOG_VERB, "  -- Publisher ID: %"SCNu64"\n", user_id);
				/* Process the request */
				json_t *audio = NULL, *video = NULL, *data = NULL,
					*bitrate = NULL, *record = NULL, *recfile = NULL;
				if(!strcasecmp(request_text, "joinandconfigure")) {
					/* Also configure (or publish a new feed) audio/video/bitrate for this new publisher */
					/* join_parameters were validated earlier. */
					audio = json_object_get(root, "audio");
					video = json_object_get(root, "video");
					data = json_object_get(root, "data");
					bitrate = json_object_get(root, "bitrate");
					record = json_object_get(root, "record");
					recfile = json_object_get(root, "filename");
				}
				janus_videoroom_publisher *publisher = g_malloc0(sizeof(janus_videoroom_publisher));
				publisher->session = session;
				publisher->room_id = videoroom->room_id;
				publisher->room = videoroom;
				videoroom = NULL;
				publisher->user_id = user_id;
				publisher->display = display_text ? g_strdup(display_text) : NULL;
				publisher->sdp = NULL;		/* We'll deal with this later */
				publisher->audio = FALSE;	/* We'll deal with this later */
				publisher->video = FALSE;	/* We'll deal with this later */
				publisher->data = FALSE;	/* We'll deal with this later */
				publisher->acodec = JANUS_AUDIOCODEC_NONE;	/* We'll deal with this later */
				publisher->vcodec = JANUS_VIDEOCODEC_NONE;	/* We'll deal with this later */
				publisher->audio_active = FALSE;
				publisher->video_active = FALSE;
				publisher->data_active = FALSE;
				publisher->recording_active = FALSE;
				publisher->recording_base = NULL;
				publisher->arc = NULL;
				publisher->vrc = NULL;
				publisher->drc = NULL;
				janus_mutex_init(&publisher->rec_mutex);
				publisher->firefox = FALSE;
				publisher->bitrate = publisher->room->bitrate;
				publisher->subscribers = NULL;
				publisher->subscriptions = NULL;
				janus_mutex_init(&publisher->subscribers_mutex);
				publisher->audio_pt = -1;	/* We'll deal with this later */
				publisher->video_pt = -1;	/* We'll deal with this later */
				publisher->audio_level_extmap_id = 0;
				publisher->video_orient_extmap_id = 0;
				publisher->playout_delay_extmap_id = 0;
				publisher->transport_wide_cc_extmap_id = 0;
				publisher->remb_startup = 4;
				publisher->remb_latest = 0;
				publisher->fir_latest = 0;
				publisher->fir_seq = 0;
				janus_mutex_init(&publisher->rtp_forwarders_mutex);
				publisher->rtp_forwarders = g_hash_table_new_full(NULL, NULL, NULL, (GDestroyNotify)janus_videoroom_rtp_forwarder_destroy);
				publisher->srtp_contexts = g_hash_table_new_full(g_str_hash, g_str_equal, NULL, (GDestroyNotify)janus_videoroom_srtp_context_free);
				publisher->udp_sock = -1;
				/* Finally, generate a private ID: this is only needed in case the participant
				 * wants to allow the plugin to know which subscriptions belong to them */
				publisher->pvt_id = 0;
				while(publisher->pvt_id == 0) {
					publisher->pvt_id = janus_random_uint32();
					if(g_hash_table_lookup(publisher->room->private_ids, GUINT_TO_POINTER(publisher->pvt_id)) != NULL) {
						/* Private ID already taken, try another one */
						publisher->pvt_id = 0;
					}
					g_hash_table_insert(publisher->room->private_ids, GUINT_TO_POINTER(publisher->pvt_id), publisher);
				}
				g_atomic_int_set(&publisher->destroyed, 0);
				janus_refcount_init(&publisher->ref, janus_videoroom_publisher_free);
				/* In case we also wanted to configure */
				if(audio) {
					publisher->audio_active = json_is_true(audio);
					JANUS_LOG(LOG_VERB, "Setting audio property: %s (room %"SCNu64", user %"SCNu64")\n", publisher->audio_active ? "true" : "false", publisher->room_id, publisher->user_id);
				}
				if(video) {
					publisher->video_active = json_is_true(video);
					JANUS_LOG(LOG_VERB, "Setting video property: %s (room %"SCNu64", user %"SCNu64")\n", publisher->video_active ? "true" : "false", publisher->room_id, publisher->user_id);
				}
				if(data) {
					publisher->data_active = json_is_true(data);
					JANUS_LOG(LOG_VERB, "Setting data property: %s (room %"SCNu64", user %"SCNu64")\n", publisher->data_active ? "true" : "false", publisher->room_id, publisher->user_id);
				}
				if(bitrate) {
					publisher->bitrate = json_integer_value(bitrate);
					JANUS_LOG(LOG_VERB, "Setting video bitrate: %"SCNu32" (room %"SCNu64", user %"SCNu64")\n", publisher->bitrate, publisher->room_id, publisher->user_id);
				}
				if(record) {
					publisher->recording_active = json_is_true(record);
					JANUS_LOG(LOG_VERB, "Setting record property: %s (room %"SCNu64", user %"SCNu64")\n", publisher->recording_active ? "true" : "false", publisher->room_id, publisher->user_id);
				}
				if(recfile) {
					publisher->recording_base = g_strdup(json_string_value(recfile));
					JANUS_LOG(LOG_VERB, "Setting recording basename: %s (room %"SCNu64", user %"SCNu64")\n", publisher->recording_base, publisher->room_id, publisher->user_id);
				}
				/* Done */
				janus_mutex_lock(&session->mutex);
				session->participant_type = janus_videoroom_p_type_publisher;
				session->participant = publisher;
				janus_mutex_unlock(&session->mutex);
				/* Return a list of all available publishers (those with an SDP available, that is) */
				json_t *list = json_array();
				GHashTableIter iter;
				gpointer value;
				janus_refcount_increase(&publisher->ref);
				g_hash_table_insert(publisher->room->participants, janus_uint64_dup(publisher->user_id), publisher);
				g_hash_table_iter_init(&iter, publisher->room->participants);
				while (!g_atomic_int_get(&publisher->room->destroyed) && g_hash_table_iter_next(&iter, NULL, &value)) {
					janus_videoroom_publisher *p = value;
					if(p == publisher || !p->sdp || !p->session->started) {
						continue;
					}
					json_t *pl = json_object();
					json_object_set_new(pl, "id", json_integer(p->user_id));
					if(p->display)
						json_object_set_new(pl, "display", json_string(p->display));
					if(p->audio)
						json_object_set_new(pl, "audio_codec", json_string(janus_audiocodec_name(p->acodec)));
					if(p->video)
						json_object_set_new(pl, "video_codec", json_string(janus_videocodec_name(p->vcodec)));
					if(p->audio_level_extmap_id > 0)
						json_object_set_new(pl, "talking", p->talking ? json_true() : json_false());
					json_array_append_new(list, pl);
				}
				event = json_object();
				json_object_set_new(event, "videoroom", json_string("joined"));
				json_object_set_new(event, "room", json_integer(publisher->room->room_id));
				json_object_set_new(event, "description", json_string(publisher->room->room_name));
				json_object_set_new(event, "id", json_integer(user_id));
				json_object_set_new(event, "private_id", json_integer(publisher->pvt_id));
				json_object_set_new(event, "publishers", list);
				/* See if we need to notify about a new participant joined the room (by default, we don't). */
				janus_videoroom_participant_joining(publisher);

				/* Also notify event handlers */
				if(notify_events && gateway->events_is_enabled()) {
					json_t *info = json_object();
					json_object_set_new(info, "event", json_string("joined"));
					json_object_set_new(info, "room", json_integer(publisher->room->room_id));
					json_object_set_new(info, "id", json_integer(user_id));
					json_object_set_new(info, "private_id", json_integer(publisher->pvt_id));
					if(display_text != NULL)
						json_object_set_new(info, "display", json_string(display_text));
					gateway->notify_event(&janus_videoroom_plugin, session->handle, info);
				}
				janus_mutex_unlock(&publisher->room->mutex);
			} else if(!strcasecmp(ptype_text, "subscriber") || !strcasecmp(ptype_text, "listener")) {
				JANUS_LOG(LOG_VERB, "Configuring new subscriber\n");
				gboolean legacy = !strcasecmp(ptype_text, "listener");
				if(legacy) {
					JANUS_LOG(LOG_WARN, "Subscriber is using the legacy 'listener' ptype\n");
				}
				/* This is a new subscriber */
				JANUS_VALIDATE_JSON_OBJECT(root, subscriber_parameters,
					error_code, error_cause, TRUE,
					JANUS_VIDEOROOM_ERROR_MISSING_ELEMENT, JANUS_VIDEOROOM_ERROR_INVALID_ELEMENT);
				if(error_code != 0) {
					janus_mutex_unlock(&videoroom->mutex);
					goto error;
				}
				json_t *feed = json_object_get(root, "feed");
				guint64 feed_id = json_integer_value(feed);
				json_t *pvt = json_object_get(root, "private_id");
				guint64 pvt_id = json_integer_value(pvt);
				json_t *cpc = json_object_get(root, "close_pc");
				gboolean close_pc  = cpc ? json_is_true(cpc) : TRUE;
				json_t *audio = json_object_get(root, "audio");
				json_t *video = json_object_get(root, "video");
				json_t *data = json_object_get(root, "data");
				json_t *offer_audio = json_object_get(root, "offer_audio");
				json_t *offer_video = json_object_get(root, "offer_video");
				json_t *offer_data = json_object_get(root, "offer_data");
				janus_videoroom_publisher *owner = NULL;
				janus_videoroom_publisher *publisher = g_hash_table_lookup(videoroom->participants, &feed_id);
				if(publisher == NULL || g_atomic_int_get(&publisher->destroyed) || publisher->sdp == NULL) {
					JANUS_LOG(LOG_ERR, "No such feed (%"SCNu64")\n", feed_id);
					error_code = JANUS_VIDEOROOM_ERROR_NO_SUCH_FEED;
					g_snprintf(error_cause, 512, "No such feed (%"SCNu64")", feed_id);
					janus_mutex_unlock(&videoroom->mutex);
					goto error;
				} else {
					/* Increase the refcount before unlocking so that nobody can remove and free the publisher in the meantime. */
					janus_refcount_increase(&publisher->ref);
					janus_refcount_increase(&publisher->session->ref);
					janus_mutex_unlock(&videoroom->mutex);
					/* First of all, let's check if this room requires valid private_id values */
					if(videoroom->require_pvtid) {
						/* It does, let's make sure this subscription complies */
						owner = g_hash_table_lookup(videoroom->private_ids, GUINT_TO_POINTER(pvt_id));
						if(pvt_id == 0 || owner == NULL) {
							JANUS_LOG(LOG_ERR, "Unauthorized (this room requires a valid private_id)\n");
							error_code = JANUS_VIDEOROOM_ERROR_UNAUTHORIZED;
							g_snprintf(error_cause, 512, "Unauthorized (this room requires a valid private_id)");
							goto error;
						}
					}
					janus_videoroom_subscriber *subscriber = g_malloc0(sizeof(janus_videoroom_subscriber));
					subscriber->session = session;
					subscriber->room_id = videoroom->room_id;
					subscriber->room = videoroom;
					videoroom = NULL;
					subscriber->feed = publisher;
					subscriber->pvt_id = pvt_id;
					subscriber->close_pc = close_pc;
					/* Initialize the subscriber context */
					janus_rtp_switching_context_reset(&subscriber->context);
					subscriber->audio_offered = offer_audio ? json_is_true(offer_audio) : TRUE;	/* True by default */
					subscriber->video_offered = offer_video ? json_is_true(offer_video) : TRUE;	/* True by default */
					subscriber->data_offered = offer_data ? json_is_true(offer_data) : TRUE;	/* True by default */
					if((!publisher->audio || !subscriber->audio_offered) &&
							(!publisher->video || !subscriber->video_offered) &&
							(!publisher->data || !subscriber->data_offered)) {
						g_free(subscriber);
						janus_refcount_decrease(&publisher->session->ref);
						janus_refcount_decrease(&publisher->ref);
						JANUS_LOG(LOG_ERR, "Can't offer an SDP with no audio, video or data\n");
						error_code = JANUS_VIDEOROOM_ERROR_INVALID_SDP;
						g_snprintf(error_cause, 512, "Can't offer an SDP with no audio, video or data");
						goto error;
					}
					subscriber->audio = audio ? json_is_true(audio) : TRUE;	/* True by default */
					if(!publisher->audio || !subscriber->audio_offered)
						subscriber->audio = FALSE;	/* ... unless the publisher isn't sending any audio or we're skipping it */
					subscriber->video = video ? json_is_true(video) : TRUE;	/* True by default */
					if(!publisher->video || !subscriber->video_offered)
						subscriber->video = FALSE;	/* ... unless the publisher isn't sending any video or we're skipping it */
					subscriber->data = data ? json_is_true(data) : TRUE;	/* True by default */
					if(!publisher->data || !subscriber->data_offered)
						subscriber->data = FALSE;	/* ... unless the publisher isn't sending any data or we're skipping it */
					subscriber->paused = TRUE;	/* We need an explicit start from the subscriber */
					g_atomic_int_set(&subscriber->destroyed, 0);
					janus_refcount_init(&subscriber->ref, janus_videoroom_subscriber_free);
					janus_refcount_increase(&subscriber->ref);	/* The publisher references the new subscriber too */
					subscriber->substream = -1;
					subscriber->substream_target = 2;
					subscriber->templayer = -1;
					subscriber->templayer_target = 2;
					subscriber->last_relayed = 0;
					janus_vp8_simulcast_context_reset(&subscriber->simulcast_context);
					if(subscriber->room->do_svc) {
						/* This subscriber belongs to a room where VP9 SVC has been enabled,
						 * let's assume we're interested in all layers for the time being */
						subscriber->spatial_layer = -1;
						subscriber->target_spatial_layer = 1;		/* FIXME Chrome sends 0 and 1 */
						subscriber->temporal_layer = -1;
						subscriber->target_temporal_layer = 2;	/* FIXME Chrome sends 0, 1 and 2 */
					}
					session->participant = subscriber;
					janus_mutex_lock(&publisher->subscribers_mutex);
					publisher->subscribers = g_slist_append(publisher->subscribers, subscriber);
					janus_mutex_unlock(&publisher->subscribers_mutex);
					if(owner != NULL) {
						/* Note: we should refcount these subscription-publisher mappings as well */
						janus_mutex_lock(&owner->subscribers_mutex);
						owner->subscriptions = g_slist_append(owner->subscriptions, subscriber);
						janus_mutex_unlock(&owner->subscribers_mutex);
					}
					event = json_object();
					json_object_set_new(event, "videoroom", json_string("attached"));
					json_object_set_new(event, "room", json_integer(subscriber->room_id));
					json_object_set_new(event, "id", json_integer(feed_id));
					if(publisher->display)
						json_object_set_new(event, "display", json_string(publisher->display));
					if(legacy)
						json_object_set_new(event, "warning", json_string("Deprecated use of 'listener' ptype, update to the new 'subscriber' ASAP"));
					session->participant_type = janus_videoroom_p_type_subscriber;
					JANUS_LOG(LOG_VERB, "Preparing JSON event as a reply\n");
					/* Negotiate by sending the selected publisher SDP back */
					janus_mutex_lock(&publisher->subscribers_mutex);
					if(publisher->sdp != NULL) {
						/* Check if there's something the original SDP has that we should remove */
						janus_sdp *offer = janus_sdp_parse(publisher->sdp, NULL, 0);
						subscriber->sdp = offer;
						session->sdp_version = 1;
						subscriber->sdp->o_version = session->sdp_version;
						if((publisher->audio && !subscriber->audio_offered) ||
								(publisher->video && !subscriber->video_offered) ||
								(publisher->data && !subscriber->data_offered)) {
							JANUS_LOG(LOG_VERB, "Munging SDP offer to adapt it to the subscriber's requirements\n");
							if(publisher->audio && !subscriber->audio_offered)
								janus_sdp_mline_remove(offer, JANUS_SDP_AUDIO);
							if(publisher->video && !subscriber->video_offered)
								janus_sdp_mline_remove(offer, JANUS_SDP_VIDEO);
							if(publisher->data && !subscriber->data_offered)
								janus_sdp_mline_remove(offer, JANUS_SDP_APPLICATION);
						}
						char* sdp = janus_sdp_write(offer);
						json_t *jsep = json_pack("{ssss}", "type", "offer", "sdp", sdp);
						g_free(sdp);
						janus_mutex_unlock(&publisher->subscribers_mutex);
						/* How long will the gateway take to push the event? */
						g_atomic_int_set(&session->hangingup, 0);
						gint64 start = janus_get_monotonic_time();
						int res = gateway->push_event(msg->handle, &janus_videoroom_plugin, msg->transaction, event, jsep);
						JANUS_LOG(LOG_VERB, "  >> Pushing event: %d (took %"SCNu64" us)\n", res, janus_get_monotonic_time()-start);
						json_decref(event);
						json_decref(jsep);
						janus_videoroom_message_free(msg);
						/* Also notify event handlers */
						if(notify_events && gateway->events_is_enabled()) {
							json_t *info = json_object();
							json_object_set_new(info, "event", json_string("subscribing"));
							json_object_set_new(info, "room", json_integer(subscriber->room_id));
							json_object_set_new(info, "feed", json_integer(feed_id));
							json_object_set_new(info, "private_id", json_integer(pvt_id));
							gateway->notify_event(&janus_videoroom_plugin, session->handle, info);
						}
						continue;
					}
					janus_mutex_unlock(&publisher->subscribers_mutex);
				}
			} else {
				janus_mutex_unlock(&videoroom->mutex);
				JANUS_LOG(LOG_ERR, "Invalid element (ptype)\n");
				error_code = JANUS_VIDEOROOM_ERROR_INVALID_ELEMENT;
				g_snprintf(error_cause, 512, "Invalid element (ptype)");
				goto error;
			}
		} else if(session->participant_type == janus_videoroom_p_type_publisher) {
			/* Handle this publisher */
			participant = janus_videoroom_session_get_publisher(session);
			if(participant == NULL) {
				JANUS_LOG(LOG_ERR, "Invalid participant instance\n");
				error_code = JANUS_VIDEOROOM_ERROR_UNKNOWN_ERROR;
				g_snprintf(error_cause, 512, "Invalid participant instance");
				goto error;
			}
			if(participant->room == NULL) {
				janus_refcount_decrease(&participant->ref);
				JANUS_LOG(LOG_ERR, "No such room\n");
				error_code = JANUS_VIDEOROOM_ERROR_NO_SUCH_ROOM;
				g_snprintf(error_cause, 512, "No such room");
				goto error;
			}
			if(!strcasecmp(request_text, "join") || !strcasecmp(request_text, "joinandconfigure")) {
				janus_refcount_decrease(&participant->ref);
				JANUS_LOG(LOG_ERR, "Already in as a publisher on this handle\n");
				error_code = JANUS_VIDEOROOM_ERROR_ALREADY_JOINED;
				g_snprintf(error_cause, 512, "Already in as a publisher on this handle");
				goto error;
			} else if(!strcasecmp(request_text, "configure") || !strcasecmp(request_text, "publish")) {
				if(!strcasecmp(request_text, "publish") && participant->sdp) {
					janus_refcount_decrease(&participant->ref);
					JANUS_LOG(LOG_ERR, "Can't publish, already published\n");
					error_code = JANUS_VIDEOROOM_ERROR_ALREADY_PUBLISHED;
					g_snprintf(error_cause, 512, "Can't publish, already published");
					goto error;
				}
				if(participant->kicked) {
					janus_refcount_decrease(&participant->ref);
					JANUS_LOG(LOG_ERR, "Unauthorized, you have been kicked\n");
					error_code = JANUS_VIDEOROOM_ERROR_UNAUTHORIZED;
					g_snprintf(error_cause, 512, "Unauthorized, you have been kicked");
					goto error;
				}
				/* Configure (or publish a new feed) audio/video/bitrate for this publisher */
				JANUS_VALIDATE_JSON_OBJECT(root, publish_parameters,
					error_code, error_cause, TRUE,
					JANUS_VIDEOROOM_ERROR_MISSING_ELEMENT, JANUS_VIDEOROOM_ERROR_INVALID_ELEMENT);
				if(error_code != 0) {
					janus_refcount_decrease(&participant->ref);
					goto error;
				}
				json_t *audio = json_object_get(root, "audio");
				json_t *audiocodec = json_object_get(root, "audiocodec");
				json_t *video = json_object_get(root, "video");
				json_t *videocodec = json_object_get(root, "videocodec");
				json_t *data = json_object_get(root, "data");
				json_t *bitrate = json_object_get(root, "bitrate");
				json_t *keyframe = json_object_get(root, "keyframe");
				json_t *record = json_object_get(root, "record");
				json_t *recfile = json_object_get(root, "filename");
				json_t *display = json_object_get(root, "display");
				json_t *update = json_object_get(root, "update");
				if(audio) {
					gboolean audio_active = json_is_true(audio);
					if(session->started && audio_active && !participant->audio_active) {
						/* Audio was just resumed, try resetting the RTP headers for viewers */
						janus_mutex_lock(&participant->subscribers_mutex);
						GSList *ps = participant->subscribers;
						while(ps) {
							janus_videoroom_subscriber *l = (janus_videoroom_subscriber *)ps->data;
							if(l)
								l->context.a_seq_reset = TRUE;
							ps = ps->next;
						}
						janus_mutex_unlock(&participant->subscribers_mutex);
					}
					participant->audio_active = audio_active;
					JANUS_LOG(LOG_VERB, "Setting audio property: %s (room %"SCNu64", user %"SCNu64")\n", participant->audio_active ? "true" : "false", participant->room_id, participant->user_id);
				}
				if(audiocodec && json_string_value(json_object_get(msg->jsep, "sdp")) != NULL) {
					/* The participant would like to use an audio codec in particular */
					janus_audiocodec acodec = janus_audiocodec_from_name(json_string_value(audiocodec));
					if(acodec == JANUS_AUDIOCODEC_NONE ||
							(acodec != participant->room->acodec[0] &&
							acodec != participant->room->acodec[1] &&
							acodec != participant->room->acodec[2])) {
						JANUS_LOG(LOG_ERR, "Participant asked for audio codec '%s', but it's not allowed (room %"SCNu64", user %"SCNu64")\n",
							json_string_value(audiocodec), participant->room_id, participant->user_id);
						janus_refcount_decrease(&participant->ref);
						error_code = JANUS_VIDEOROOM_ERROR_INVALID_ELEMENT;
						g_snprintf(error_cause, 512, "Audio codec unavailable in this room");
						goto error;
					}
					participant->acodec = acodec;
					JANUS_LOG(LOG_VERB, "Participant asked for audio codec '%s' (room %"SCNu64", user %"SCNu64")\n",
						json_string_value(audiocodec), participant->room_id, participant->user_id);
				}
				if(video) {
					gboolean video_active = json_is_true(video);
					if(session->started && video_active && !participant->video_active) {
						/* Video was just resumed, try resetting the RTP headers for viewers */
						janus_mutex_lock(&participant->subscribers_mutex);
						GSList *ps = participant->subscribers;
						while(ps) {
							janus_videoroom_subscriber *l = (janus_videoroom_subscriber *)ps->data;
							if(l)
								l->context.v_seq_reset = TRUE;
							ps = ps->next;
						}
						janus_mutex_unlock(&participant->subscribers_mutex);
					}
					participant->video_active = video_active;
					JANUS_LOG(LOG_VERB, "Setting video property: %s (room %"SCNu64", user %"SCNu64")\n", participant->video_active ? "true" : "false", participant->room_id, participant->user_id);
				}
				if(videocodec && json_string_value(json_object_get(msg->jsep, "sdp")) != NULL) {
					/* The participant would like to use a video codec in particular */
					janus_videocodec vcodec = janus_videocodec_from_name(json_string_value(videocodec));
					if(vcodec == JANUS_VIDEOCODEC_NONE ||
							(vcodec != participant->room->vcodec[0] &&
							vcodec != participant->room->vcodec[1] &&
							vcodec != participant->room->vcodec[2])) {
						JANUS_LOG(LOG_ERR, "Participant asked for video codec '%s', but it's not allowed (room %"SCNu64", user %"SCNu64")\n",
							json_string_value(videocodec), participant->room_id, participant->user_id);
						janus_refcount_decrease(&participant->ref);
						error_code = JANUS_VIDEOROOM_ERROR_INVALID_ELEMENT;
						g_snprintf(error_cause, 512, "Video codec unavailable in this room");
						goto error;
					}
					participant->vcodec = vcodec;
					JANUS_LOG(LOG_VERB, "Participant asked for video codec '%s' (room %"SCNu64", user %"SCNu64")\n",
						json_string_value(videocodec), participant->room_id, participant->user_id);
				}
				if(data) {
					gboolean data_active = json_is_true(data);
					participant->data_active = data_active;
					JANUS_LOG(LOG_VERB, "Setting data property: %s (room %"SCNu64", user %"SCNu64")\n", participant->data_active ? "true" : "false", participant->room_id, participant->user_id);
				}
				if(bitrate) {
					participant->bitrate = json_integer_value(bitrate);
					JANUS_LOG(LOG_VERB, "Setting video bitrate: %"SCNu32" (room %"SCNu64", user %"SCNu64")\n", participant->bitrate, participant->room_id, participant->user_id);
					/* Send a new REMB */
					if(session->started)
						participant->remb_latest = janus_get_monotonic_time();
					char rtcpbuf[24];
					janus_rtcp_remb((char *)(&rtcpbuf), 24, participant->bitrate);
					gateway->relay_rtcp(msg->handle, 1, rtcpbuf, 24);
				}
				if(keyframe && json_is_true(keyframe)) {
					/* Send a FIR */
					janus_videoroom_reqfir(participant, "Keyframe request");
				}
				janus_mutex_lock(&participant->rec_mutex);
				gboolean prev_recording_active = participant->recording_active;
				if(record) {
					participant->recording_active = json_is_true(record);
					JANUS_LOG(LOG_VERB, "Setting record property: %s (room %"SCNu64", user %"SCNu64")\n", participant->recording_active ? "true" : "false", participant->room_id, participant->user_id);
				}
				if(recfile) {
					participant->recording_base = g_strdup(json_string_value(recfile));
					JANUS_LOG(LOG_VERB, "Setting recording basename: %s (room %"SCNu64", user %"SCNu64")\n", participant->recording_base, participant->room_id, participant->user_id);
				}
				/* Do we need to do something with the recordings right now? */
				if(participant->recording_active != prev_recording_active) {
					/* Something changed */
					if(!participant->recording_active) {
						/* Not recording (anymore?) */
						janus_videoroom_recorder_close(participant);
					} else if(participant->recording_active && participant->sdp) {
						/* We've started recording, send a PLI/FIR and go on */
						janus_videoroom_recorder_create(
							participant, strstr(participant->sdp, "m=audio") != NULL,
							strstr(participant->sdp, "m=video") != NULL,
							strstr(participant->sdp, "m=application") != NULL);
						if(strstr(participant->sdp, "m=video")) {
							/* Send a FIR */
							janus_videoroom_reqfir(participant, "Recording video");
						}
					}
				}
				janus_mutex_unlock(&participant->rec_mutex);
				if(display) {
					janus_mutex_lock(&participant->room->mutex);
					char *old_display = participant->display;
					char *new_display = g_strdup(json_string_value(display));
					participant->display = new_display;
					g_free(old_display);
					json_t *display_event = json_object();
					json_object_set_new(display_event, "videoroom", json_string("event"));
					json_object_set_new(display_event, "id", json_integer(participant->user_id));
					json_object_set_new(display_event, "display", json_string(participant->display));
					if(participant->room && !participant->room->destroyed) {
						janus_videoroom_notify_participants(participant, display_event);
					}
					janus_mutex_unlock(&participant->room->mutex);
					json_decref(display_event);
				}
				/* A renegotiation may be taking place */
				gboolean do_update = update ? json_is_true(update) : FALSE;
				if(do_update && !sdp_update) {
					JANUS_LOG(LOG_WARN, "Got an 'update' request, but no SDP update? Ignoring...\n");
				}
				/* Done */
				event = json_object();
				json_object_set_new(event, "videoroom", json_string("event"));
				json_object_set_new(event, "room", json_integer(participant->room_id));
				json_object_set_new(event, "configured", json_string("ok"));
				/* Also notify event handlers */
				if(notify_events && gateway->events_is_enabled()) {
					json_t *info = json_object();
					json_object_set_new(info, "event", json_string("configured"));
					json_object_set_new(info, "room", json_integer(participant->room_id));
					json_object_set_new(info, "id", json_integer(participant->user_id));
					json_object_set_new(info, "audio_active", participant->audio_active ? json_true() : json_false());
					json_object_set_new(info, "video_active", participant->video_active ? json_true() : json_false());
					json_object_set_new(info, "data_active", participant->data_active ? json_true() : json_false());
					json_object_set_new(info, "bitrate", json_integer(participant->bitrate));
					if(participant->arc || participant->vrc || participant->drc) {
						json_t *recording = json_object();
						if(participant->arc && participant->arc->filename)
							json_object_set_new(recording, "audio", json_string(participant->arc->filename));
						if(participant->vrc && participant->vrc->filename)
							json_object_set_new(recording, "video", json_string(participant->vrc->filename));
						if(participant->drc && participant->drc->filename)
							json_object_set_new(recording, "data", json_string(participant->drc->filename));
						json_object_set_new(info, "recording", recording);
					}
					gateway->notify_event(&janus_videoroom_plugin, session->handle, info);
				}
			} else if(!strcasecmp(request_text, "unpublish")) {
				/* This participant wants to unpublish */
				if(!participant->sdp) {
					janus_refcount_decrease(&participant->ref);
					JANUS_LOG(LOG_ERR, "Can't unpublish, not published\n");
					error_code = JANUS_VIDEOROOM_ERROR_NOT_PUBLISHED;
					g_snprintf(error_cause, 512, "Can't unpublish, not published");
					goto error;
				}
				/* Tell the core to tear down the PeerConnection, hangup_media will do the rest */
				janus_videoroom_hangup_media(session->handle);
				gateway->close_pc(session->handle);
				/* Done */
				event = json_object();
				json_object_set_new(event, "videoroom", json_string("event"));
				json_object_set_new(event, "room", json_integer(participant->room_id));
				json_object_set_new(event, "unpublished", json_string("ok"));
			} else if(!strcasecmp(request_text, "leave")) {
				/* Prepare an event to confirm the request */
				event = json_object();
				json_object_set_new(event, "videoroom", json_string("event"));
				json_object_set_new(event, "room", json_integer(participant->room_id));
				json_object_set_new(event, "leaving", json_string("ok"));
				/* This publisher is leaving, tell everybody */
				janus_videoroom_leave_or_unpublish(participant, TRUE, FALSE);
				/* Done */
				participant->audio_active = FALSE;
				participant->video_active = FALSE;
				participant->data_active = FALSE;
				session->started = FALSE;
				//~ session->destroy = TRUE;
			} else {
				janus_refcount_decrease(&participant->ref);
				JANUS_LOG(LOG_ERR, "Unknown request '%s'\n", request_text);
				error_code = JANUS_VIDEOROOM_ERROR_INVALID_REQUEST;
				g_snprintf(error_cause, 512, "Unknown request '%s'", request_text);
				goto error;
			}
			janus_refcount_decrease(&participant->ref);
		} else if(session->participant_type == janus_videoroom_p_type_subscriber) {
			/* Handle this subscriber */
			janus_videoroom_subscriber *subscriber = (janus_videoroom_subscriber *)session->participant;
			if(subscriber == NULL) {
				JANUS_LOG(LOG_ERR, "Invalid subscriber instance\n");
				error_code = JANUS_VIDEOROOM_ERROR_UNKNOWN_ERROR;
				g_snprintf(error_cause, 512, "Invalid subscriber instance");
				goto error;
			}
			if(subscriber->room == NULL) {
				JANUS_LOG(LOG_ERR, "No such room\n");
				error_code = JANUS_VIDEOROOM_ERROR_NO_SUCH_ROOM;
				g_snprintf(error_cause, 512, "No such room");
				goto error;
			}
			if(!strcasecmp(request_text, "join")) {
				JANUS_LOG(LOG_ERR, "Already in as a subscriber on this handle\n");
				error_code = JANUS_VIDEOROOM_ERROR_ALREADY_JOINED;
				g_snprintf(error_cause, 512, "Already in as a subscriber on this handle");
				goto error;
			} else if(!strcasecmp(request_text, "start")) {
				/* Start/restart receiving the publisher streams */
				if(subscriber->paused && msg->jsep == NULL) {
					/* This is just resuming a paused stream, reset the RTP sequence numbers */
					subscriber->context.a_seq_reset = TRUE;
					subscriber->context.v_seq_reset = TRUE;
				}
				subscriber->paused = FALSE;
				event = json_object();
				json_object_set_new(event, "videoroom", json_string("event"));
				json_object_set_new(event, "room", json_integer(subscriber->room_id));
				json_object_set_new(event, "started", json_string("ok"));
			} else if(!strcasecmp(request_text, "configure")) {
				JANUS_VALIDATE_JSON_OBJECT(root, configure_parameters,
					error_code, error_cause, TRUE,
					JANUS_VIDEOROOM_ERROR_MISSING_ELEMENT, JANUS_VIDEOROOM_ERROR_INVALID_ELEMENT);
				if(error_code != 0)
					goto error;
				if(subscriber->kicked) {
					JANUS_LOG(LOG_ERR, "Unauthorized, you have been kicked\n");
					error_code = JANUS_VIDEOROOM_ERROR_UNAUTHORIZED;
					g_snprintf(error_cause, 512, "Unauthorized, you have been kicked");
					goto error;
				}
				json_t *audio = json_object_get(root, "audio");
				json_t *video = json_object_get(root, "video");
				json_t *data = json_object_get(root, "data");
				json_t *restart = json_object_get(root, "restart");
				json_t *update = json_object_get(root, "update");
				json_t *spatial = json_object_get(root, "spatial_layer");
				json_t *temporal = json_object_get(root, "temporal_layer");
				json_t *sc_substream = json_object_get(root, "substream");
				if(json_integer_value(sc_substream) > 2) {
					JANUS_LOG(LOG_ERR, "Invalid element (substream should be 0, 1 or 2)\n");
					error_code = JANUS_VIDEOROOM_ERROR_INVALID_ELEMENT;
					g_snprintf(error_cause, 512, "Invalid value (substream should be 0, 1 or 2)");
					goto error;
				}
				json_t *sc_temporal = json_object_get(root, "temporal");
				if(json_integer_value(sc_temporal) > 2) {
					JANUS_LOG(LOG_ERR, "Invalid element (temporal should be 0, 1 or 2)\n");
					error_code = JANUS_VIDEOROOM_ERROR_INVALID_ELEMENT;
					g_snprintf(error_cause, 512, "Invalid value (temporal should be 0, 1 or 2)");
					goto error;
				}
				/* Update the audio/video/data flags, if set */
				janus_videoroom_publisher *publisher = subscriber->feed;
				if(publisher) {
					if(audio && publisher->audio && subscriber->audio_offered) {
						gboolean oldaudio = subscriber->audio;
						gboolean newaudio = json_is_true(audio);
						if(!oldaudio && newaudio) {
							/* Audio just resumed, reset the RTP sequence numbers */
							subscriber->context.a_seq_reset = TRUE;
						}
						subscriber->audio = newaudio;
					}
					if(video && publisher->video && subscriber->video_offered) {
						gboolean oldvideo = subscriber->video;
						gboolean newvideo = json_is_true(video);
						if(!oldvideo && newvideo) {
							/* Video just resumed, reset the RTP sequence numbers */
							subscriber->context.v_seq_reset = TRUE;
						}
						subscriber->video = newvideo;
						if(subscriber->video) {
							/* Send a FIR */
							janus_videoroom_reqfir(publisher, "Restoring video for subscriber");
						}
					}
					if(data && publisher->data && subscriber->data_offered)
						subscriber->data = json_is_true(data);
					/* Check if a simulcasting-related request is involved */
					if(sc_substream && publisher->ssrc[0] != 0) {
						subscriber->substream_target = json_integer_value(sc_substream);
						JANUS_LOG(LOG_VERB, "Setting video SSRC to let through (simulcast): %"SCNu32" (index %d, was %d)\n",
							publisher->ssrc[subscriber->substream], subscriber->substream_target, subscriber->substream);
						if(subscriber->substream_target == subscriber->substream) {
							/* No need to do anything, we're already getting the right substream, so notify the user */
							json_t *event = json_object();
							json_object_set_new(event, "videoroom", json_string("event"));
							json_object_set_new(event, "room", json_integer(subscriber->room_id));
							json_object_set_new(event, "substream", json_integer(subscriber->substream));
							gateway->push_event(msg->handle, &janus_videoroom_plugin, NULL, event, NULL);
							json_decref(event);
						} else {
							/* Send a FIR */
							janus_videoroom_reqfir(publisher, "Simulcasting substream change");
						}
					}
					if(subscriber->feed && subscriber->feed->vcodec == JANUS_VIDEOCODEC_VP8 &&
							sc_temporal && publisher->ssrc[0] != 0) {
						subscriber->templayer_target = json_integer_value(sc_temporal);
						JANUS_LOG(LOG_VERB, "Setting video temporal layer to let through (simulcast): %d (was %d)\n",
							subscriber->templayer_target, subscriber->templayer);
						if(subscriber->templayer_target == subscriber->templayer) {
							/* No need to do anything, we're already getting the right temporal, so notify the user */
							json_t *event = json_object();
							json_object_set_new(event, "videoroom", json_string("event"));
							json_object_set_new(event, "room", json_integer(subscriber->room_id));
							json_object_set_new(event, "temporal", json_integer(subscriber->templayer));
							gateway->push_event(msg->handle, &janus_videoroom_plugin, NULL, event, NULL);
							json_decref(event);
						} else {
							/* Send a FIR */
							janus_videoroom_reqfir(publisher, "Simulcasting temporal layer change");
						}
					}
				}
				if(subscriber->room->do_svc) {
					/* Also check if the viewer is trying to configure a layer change */
					if(spatial) {
						int spatial_layer = json_integer_value(spatial);
						if(spatial_layer > 1) {
							JANUS_LOG(LOG_WARN, "Spatial layer higher than 1, will probably be ignored\n");
						}
						if(spatial_layer == subscriber->spatial_layer) {
							/* No need to do anything, we're already getting the right spatial layer, so notify the user */
							json_t *event = json_object();
							json_object_set_new(event, "videoroom", json_string("event"));
							json_object_set_new(event, "room", json_integer(subscriber->room_id));
							json_object_set_new(event, "spatial_layer", json_integer(subscriber->spatial_layer));
							gateway->push_event(msg->handle, &janus_videoroom_plugin, NULL, event, NULL);
							json_decref(event);
						} else if(spatial_layer != subscriber->target_spatial_layer) {
							/* Send a FIR to the new RTP forward publisher */
							janus_videoroom_reqfir(publisher, "Need to downscale spatially");
						}
						subscriber->target_spatial_layer = spatial_layer;
					}
					if(temporal) {
						int temporal_layer = json_integer_value(temporal);
						if(temporal_layer > 2) {
							JANUS_LOG(LOG_WARN, "Temporal layer higher than 2, will probably be ignored\n");
						}
						if(temporal_layer == subscriber->temporal_layer) {
							/* No need to do anything, we're already getting the right temporal layer, so notify the user */
							json_t *event = json_object();
							json_object_set_new(event, "videoroom", json_string("event"));
							json_object_set_new(event, "room", json_integer(subscriber->room_id));
							json_object_set_new(event, "temporal_layer", json_integer(subscriber->temporal_layer));
							gateway->push_event(msg->handle, &janus_videoroom_plugin, NULL, event, NULL);
							json_decref(event);
						}
						subscriber->target_temporal_layer = temporal_layer;
					}
				}
				event = json_object();
				json_object_set_new(event, "videoroom", json_string("event"));
				json_object_set_new(event, "room", json_integer(subscriber->room_id));
				json_object_set_new(event, "configured", json_string("ok"));
				/* The user may be interested in an ICE restart */
				gboolean do_restart = restart ? json_is_true(restart) : FALSE;
				gboolean do_update = update ? json_is_true(update) : FALSE;
				if(sdp_update || do_restart || do_update) {
					/* Negotiate by sending the selected publisher SDP back, and/or force an ICE restart */
					if(publisher->sdp != NULL) {
						char temp_error[512];
						JANUS_LOG(LOG_VERB, "Munging SDP offer (update) to adapt it to the subscriber's requirements\n");
						janus_sdp *offer = janus_sdp_parse(publisher->sdp, temp_error, sizeof(temp_error));
						if(publisher->audio && !subscriber->audio_offered)
							janus_sdp_mline_remove(offer, JANUS_SDP_AUDIO);
						if(publisher->video && !subscriber->video_offered)
							janus_sdp_mline_remove(offer, JANUS_SDP_VIDEO);
						if(publisher->data && !subscriber->data_offered)
							janus_sdp_mline_remove(offer, JANUS_SDP_APPLICATION);
						/* This is an update, check if we need to update */
						janus_sdp_mtype mtype[3] = { JANUS_SDP_AUDIO, JANUS_SDP_VIDEO, JANUS_SDP_APPLICATION };
						int i=0;
						for(i=0; i<3; i++) {
							janus_sdp_mline *m = janus_sdp_mline_find(subscriber->sdp, mtype[i]);
							janus_sdp_mline *m_new = janus_sdp_mline_find(offer, mtype[i]);
							if(m != NULL && m->port > 0 && m->port != JANUS_SDP_INACTIVE) {
								/* We have such an m-line and it's active, should it be changed? */
								if(m_new == NULL || m_new->port == 0 || m_new->direction == JANUS_SDP_INACTIVE) {
									/* Turn the m-line to inactive */
									m->port = 0;
									m->direction = JANUS_SDP_INACTIVE;
								}
							} else {
								/* We don't have such an m-line or it's disabled, should it be added/enabled? */
								if(m_new != NULL && m_new->port > 0 && m_new->direction != JANUS_SDP_INACTIVE) {
									if(m != NULL) {
										m->port = m_new->port;
										m->direction = m_new->direction;
									} else {
										/* Add the new m-line */
										m = janus_sdp_mline_create(m_new->type, m_new->port, m_new->proto, m_new->direction);
										subscriber->sdp->m_lines = g_list_append(subscriber->sdp->m_lines, m);
									}
									/* Copy/replace the other properties */
									m->c_ipv4 = m_new->c_ipv4;
									if(m_new->c_addr && (m->c_addr == NULL || strcmp(m->c_addr, m_new->c_addr))) {
										g_free(m->c_addr);
										m->c_addr = g_strdup(m_new->c_addr);
									}
									if(m_new->b_name && (m->b_name == NULL || strcmp(m->b_name, m_new->b_name))) {
										g_free(m->b_name);
										m->b_name = g_strdup(m_new->b_name);
									}
									m->b_value = m_new->b_value;
									g_list_free_full(m->fmts, (GDestroyNotify)g_free);
									m->fmts = NULL;
									GList *fmts = m_new->fmts;
									while(fmts) {
										char *fmt = (char *)fmts->data;
										if(fmt)
											m->fmts = g_list_append(m->fmts,g_strdup(fmt));
										fmts = fmts->next;
									}
									g_list_free(m->ptypes);
									m->ptypes = g_list_copy(m_new->ptypes);
									g_list_free_full(m->attributes, (GDestroyNotify)janus_sdp_attribute_destroy);
									m->attributes = NULL;
									GList *attr = m_new->attributes;
									while(attr) {
										janus_sdp_attribute *a = (janus_sdp_attribute *)attr->data;
										janus_sdp_attribute_add_to_mline(m,
											janus_sdp_attribute_create(a->name, "%s", a->value));
										attr = attr->next;
									}
								}
							}
						}
						janus_sdp_destroy(offer);
						session->sdp_version++;
						subscriber->sdp->o_version = session->sdp_version;
						char *newsdp = janus_sdp_write(subscriber->sdp);
						JANUS_LOG(LOG_VERB, "Updating subscriber:\n%s\n", newsdp);
						json_t *jsep = json_pack("{ssss}", "type", "offer", "sdp", newsdp);
						if(do_restart)
							json_object_set_new(jsep, "restart", json_true());
						/* How long will the gateway take to push the event? */
						gint64 start = janus_get_monotonic_time();
						int res = gateway->push_event(msg->handle, &janus_videoroom_plugin, msg->transaction, event, jsep);
						JANUS_LOG(LOG_VERB, "  >> Pushing event: %d (took %"SCNu64" us)\n", res, janus_get_monotonic_time()-start);
						json_decref(event);
						json_decref(jsep);
						g_free(newsdp);
						/* Any update in the media directions? */
						subscriber->audio = publisher->audio;
						subscriber->video = publisher->video;
						subscriber->data = publisher->data;
						/* Done */
						janus_videoroom_message_free(msg);
						continue;
					}
				}
			} else if(!strcasecmp(request_text, "pause")) {
				/* Stop receiving the publisher streams for a while */
				subscriber->paused = TRUE;
				event = json_object();
				json_object_set_new(event, "videoroom", json_string("event"));
				json_object_set_new(event, "room", json_integer(subscriber->room_id));
				json_object_set_new(event, "paused", json_string("ok"));
			} else if(!strcasecmp(request_text, "switch")) {
				/* This subscriber wants to switch to a different publisher */
				JANUS_VALIDATE_JSON_OBJECT(root, subscriber_parameters,
					error_code, error_cause, TRUE,
					JANUS_VIDEOROOM_ERROR_MISSING_ELEMENT, JANUS_VIDEOROOM_ERROR_INVALID_ELEMENT);
				if(error_code != 0)
					goto error;
				json_t *feed = json_object_get(root, "feed");
				guint64 feed_id = json_integer_value(feed);
				json_t *audio = json_object_get(root, "audio");
				json_t *video = json_object_get(root, "video");
				json_t *data = json_object_get(root, "data");
				if(!subscriber->room) {
					JANUS_LOG(LOG_ERR, "Room Destroyed \n");
					error_code = JANUS_VIDEOROOM_ERROR_NO_SUCH_ROOM;
					g_snprintf(error_cause, 512, "No such room ");
					goto error;
				}
				if(g_atomic_int_get(&subscriber->destroyed)) {
					JANUS_LOG(LOG_ERR, "Room Destroyed (%"SCNu64")\n", subscriber->room_id);
					error_code = JANUS_VIDEOROOM_ERROR_NO_SUCH_ROOM;
					g_snprintf(error_cause, 512, "No such room (%"SCNu64")", subscriber->room_id);
					goto error;
				}
				janus_mutex_lock(&subscriber->room->mutex);
				janus_videoroom_publisher *publisher = g_hash_table_lookup(subscriber->room->participants, &feed_id);
				if(publisher == NULL || g_atomic_int_get(&publisher->destroyed) || publisher->sdp == NULL) {
					JANUS_LOG(LOG_ERR, "No such feed (%"SCNu64")\n", feed_id);
					error_code = JANUS_VIDEOROOM_ERROR_NO_SUCH_FEED;
					g_snprintf(error_cause, 512, "No such feed (%"SCNu64")", feed_id);
					janus_mutex_unlock(&subscriber->room->mutex);
					goto error;
				}
				janus_refcount_increase(&publisher->ref);
				janus_refcount_increase(&publisher->session->ref);
				janus_mutex_unlock(&subscriber->room->mutex);
				gboolean paused = subscriber->paused;
				subscriber->paused = TRUE;
				/* Unsubscribe from the previous publisher */
				janus_videoroom_publisher *prev_feed = subscriber->feed;
				if(prev_feed) {
					/* ... but make sure the codecs are compliant first */
					if(publisher->acodec != prev_feed->acodec || publisher->vcodec != prev_feed->vcodec) {
						janus_refcount_decrease(&publisher->session->ref);
						janus_refcount_decrease(&publisher->ref);
						subscriber->paused = paused;
						JANUS_LOG(LOG_ERR, "The two publishers are not using the same codecs, can't switch\n");
						error_code = JANUS_VIDEOROOM_ERROR_INVALID_SDP;
						g_snprintf(error_cause, 512, "The two publishers are not using the same codecs, can't switch");
						goto error;
					}
					/* Go on */
					janus_mutex_lock(&prev_feed->subscribers_mutex);
					prev_feed->subscribers = g_slist_remove(prev_feed->subscribers, subscriber);
					janus_mutex_unlock(&prev_feed->subscribers_mutex);
					janus_refcount_decrease(&prev_feed->session->ref);
					g_clear_pointer(&subscriber->feed, janus_videoroom_publisher_dereference);
				}
				/* Subscribe to the new one */
				subscriber->audio = audio ? json_is_true(audio) : TRUE;	/* True by default */
				if(!publisher->audio)
					subscriber->audio = FALSE;	/* ... unless the publisher isn't sending any audio */
				subscriber->video = video ? json_is_true(video) : TRUE;	/* True by default */
				if(!publisher->video)
					subscriber->video = FALSE;	/* ... unless the publisher isn't sending any video */
				subscriber->data = data ? json_is_true(data) : TRUE;	/* True by default */
				if(!publisher->data)
					subscriber->data = FALSE;	/* ... unless the publisher isn't sending any data */
				if(subscriber->room && subscriber->room->do_svc) {
					/* This subscriber belongs to a room where VP9 SVC has been enabled,
					 * let's assume we're interested in all layers for the time being */
					subscriber->spatial_layer = -1;
					subscriber->target_spatial_layer = 1;		/* FIXME Chrome sends 0 and 1 */
					subscriber->temporal_layer = -1;
					subscriber->target_temporal_layer = 2;	/* FIXME Chrome sends 0, 1 and 2 */
				}
				janus_mutex_lock(&publisher->subscribers_mutex);
				publisher->subscribers = g_slist_append(publisher->subscribers, subscriber);
				janus_mutex_unlock(&publisher->subscribers_mutex);
				subscriber->feed = publisher;
				/* Send a FIR to the new publisher */
				janus_videoroom_reqfir(publisher, "Switching existing subscriber to new publisher");
				/* Done */
				subscriber->paused = paused;
				event = json_object();
				json_object_set_new(event, "videoroom", json_string("event"));
				json_object_set_new(event, "switched", json_string("ok"));
				json_object_set_new(event, "room", json_integer(subscriber->room_id));
				json_object_set_new(event, "id", json_integer(feed_id));
				if(publisher->display)
					json_object_set_new(event, "display", json_string(publisher->display));
				/* Also notify event handlers */
				if(notify_events && gateway->events_is_enabled()) {
					json_t *info = json_object();
					json_object_set_new(info, "event", json_string("switched"));
					json_object_set_new(info, "room", json_integer(publisher->room_id));
					json_object_set_new(info, "feed", json_integer(publisher->user_id));
					gateway->notify_event(&janus_videoroom_plugin, session->handle, info);
				}
			} else if(!strcasecmp(request_text, "leave")) {
				guint64 room_id = subscriber ? subscriber->room_id : 0;
				/* Tell the core to tear down the PeerConnection, hangup_media will do the rest */
				janus_videoroom_hangup_media(session->handle);
				gateway->close_pc(session->handle);
				/* Send an event back */
				event = json_object();
				json_object_set_new(event, "videoroom", json_string("event"));
				json_object_set_new(event, "room", json_integer(room_id));
				json_object_set_new(event, "left", json_string("ok"));
				session->started = FALSE;
			} else {
				JANUS_LOG(LOG_ERR, "Unknown request '%s'\n", request_text);
				error_code = JANUS_VIDEOROOM_ERROR_INVALID_REQUEST;
				g_snprintf(error_cause, 512, "Unknown request '%s'", request_text);
				goto error;
			}
		}

		/* Prepare JSON event */
		JANUS_LOG(LOG_VERB, "Preparing JSON event as a reply\n");
		/* Any SDP or update to handle? */
		const char *msg_sdp_type = json_string_value(json_object_get(msg->jsep, "type"));
		const char *msg_sdp = json_string_value(json_object_get(msg->jsep, "sdp"));
		json_t *msg_simulcast = json_object_get(msg->jsep, "simulcast");
		if(!msg_sdp) {
			/* No SDP to send */
			int ret = gateway->push_event(msg->handle, &janus_videoroom_plugin, msg->transaction, event, NULL);
			JANUS_LOG(LOG_VERB, "  >> %d (%s)\n", ret, janus_get_api_error(ret));
			json_decref(event);
		} else {
			/* Generate offer or answer */
			JANUS_LOG(LOG_VERB, "This is involving a negotiation (%s) as well:\n%s\n", msg_sdp_type, msg_sdp);
			if(sdp_update) {
				/* Renegotiation: make sure the user provided an offer, and send answer */
				JANUS_LOG(LOG_VERB, "  -- Updating existing publisher\n");
				session->sdp_version++;		/* This needs to be increased when it changes */
			} else {
				/* New PeerConnection */
				session->sdp_version = 1;	/* This needs to be increased when it changes */
				session->sdp_sessid = janus_get_real_time();
			}
			const char *type = NULL;
			if(!strcasecmp(msg_sdp_type, "offer")) {
				/* We need to answer */
				type = "answer";
			} else if(!strcasecmp(msg_sdp_type, "answer")) {
				/* We got an answer (from a subscriber?), no need to negotiate */
				g_atomic_int_set(&session->hangingup, 0);
				int ret = gateway->push_event(msg->handle, &janus_videoroom_plugin, msg->transaction, event, NULL);
				JANUS_LOG(LOG_VERB, "  >> %d (%s)\n", ret, janus_get_api_error(ret));
				json_decref(event);
				janus_videoroom_message_free(msg);
				continue;
			} else {
				/* TODO We don't support anything else right now... */
				JANUS_LOG(LOG_ERR, "Unknown SDP type '%s'\n", msg_sdp_type);
				error_code = JANUS_VIDEOROOM_ERROR_INVALID_SDP_TYPE;
				g_snprintf(error_cause, 512, "Unknown SDP type '%s'", msg_sdp_type);
				goto error;
			}
			if(session->participant_type != janus_videoroom_p_type_publisher) {
				/* We shouldn't be here, we always offer ourselves */
				JANUS_LOG(LOG_ERR, "Only publishers send offers\n");
				error_code = JANUS_VIDEOROOM_ERROR_INVALID_SDP_TYPE;
				g_snprintf(error_cause, 512, "Only publishers send offers");
				goto error;
			} else {
				/* This is a new publisher: is there room? */
				participant = janus_videoroom_session_get_publisher(session);
				janus_videoroom *videoroom = participant->room;
				int count = 0;
				GHashTableIter iter;
				gpointer value;
				if(!videoroom) {
					error_code = JANUS_VIDEOROOM_ERROR_NO_SUCH_ROOM;
					goto error;
				}
				if(g_atomic_int_get(&videoroom->destroyed)) {
					error_code = JANUS_VIDEOROOM_ERROR_NO_SUCH_ROOM;
					goto error;
				}
				janus_mutex_lock(&videoroom->mutex);
				g_hash_table_iter_init(&iter, videoroom->participants);
				while (!g_atomic_int_get(&videoroom->destroyed) && g_hash_table_iter_next(&iter, NULL, &value)) {
					janus_videoroom_publisher *p = value;
					if(p != participant && p->sdp)
						count++;
				}
				janus_mutex_unlock(&videoroom->mutex);
				if(count == videoroom->max_publishers) {
					participant->audio_active = FALSE;
					participant->video_active = FALSE;
					participant->data_active = FALSE;
					JANUS_LOG(LOG_ERR, "Maximum number of publishers (%d) already reached\n", videoroom->max_publishers);
					error_code = JANUS_VIDEOROOM_ERROR_PUBLISHERS_FULL;
					g_snprintf(error_cause, 512, "Maximum number of publishers (%d) already reached", videoroom->max_publishers);
					goto error;
				}
				/* Now prepare the SDP to give back */
				if(strstr(msg_sdp, "mozilla") || strstr(msg_sdp, "Mozilla")) {
					participant->firefox = TRUE;
				}
				/* Start by parsing the offer */
				char error_str[512];
				janus_sdp *offer = janus_sdp_parse(msg_sdp, error_str, sizeof(error_str));
				if(offer == NULL) {
					json_decref(event);
					JANUS_LOG(LOG_ERR, "Error parsing offer: %s\n", error_str);
					error_code = JANUS_VIDEOROOM_ERROR_INVALID_SDP;
					g_snprintf(error_cause, 512, "Error parsing offer: %s", error_str);
					goto error;
				}
				gboolean audio_level_extmap = FALSE, video_orient_extmap = FALSE, playout_delay_extmap = FALSE, transport_wide_cc_extmap = FALSE;
				janus_sdp_mdirection audio_level_mdir = JANUS_SDP_SENDRECV,
					video_orient_mdir = JANUS_SDP_SENDRECV,
					playout_delay_mdir = JANUS_SDP_SENDRECV;
				GList *temp = offer->m_lines;
				while(temp) {
					/* Which media are available? */
					janus_sdp_mline *m = (janus_sdp_mline *)temp->data;
					if(m->type == JANUS_SDP_AUDIO && m->port > 0 &&
							m->direction != JANUS_SDP_RECVONLY && m->direction != JANUS_SDP_INACTIVE) {
						participant->audio = TRUE;
					} else if(m->type == JANUS_SDP_VIDEO && m->port > 0 &&
							m->direction != JANUS_SDP_RECVONLY && m->direction != JANUS_SDP_INACTIVE) {
						participant->video = TRUE;
					} else if(m->type == JANUS_SDP_APPLICATION && m->port > 0) {
						participant->data = TRUE;
					}
					if(m->type == JANUS_SDP_AUDIO || m->type == JANUS_SDP_VIDEO) {
						/* Are the extmaps we care about there? */
						GList *ma = m->attributes;
						while(ma) {
							janus_sdp_attribute *a = (janus_sdp_attribute *)ma->data;
							if(a->value) {
								if(videoroom->audiolevel_ext && m->type == JANUS_SDP_AUDIO && strstr(a->value, JANUS_RTP_EXTMAP_AUDIO_LEVEL)) {
									participant->audio_level_extmap_id = atoi(a->value);
									audio_level_extmap = TRUE;
									audio_level_mdir = a->direction;
								} else if(videoroom->videoorient_ext && m->type == JANUS_SDP_VIDEO && strstr(a->value, JANUS_RTP_EXTMAP_VIDEO_ORIENTATION)) {
									participant->video_orient_extmap_id = atoi(a->value);
									video_orient_extmap = TRUE;
									video_orient_mdir = a->direction;
								} else if(videoroom->transport_wide_cc_ext && strstr(a->value, JANUS_RTP_EXTMAP_TRANSPORT_WIDE_CC)) {
									participant->transport_wide_cc_extmap_id = atoi(a->value);
									transport_wide_cc_extmap = TRUE;
								} else if(videoroom->playoutdelay_ext && m->type == JANUS_SDP_VIDEO && strstr(a->value, JANUS_RTP_EXTMAP_PLAYOUT_DELAY)) {
									participant->playout_delay_extmap_id = atoi(a->value);
									playout_delay_extmap = TRUE;
									playout_delay_mdir = a->direction;
								}

							}
							ma = ma->next;
						}
					}
					temp = temp->next;
				}
				/* Prepare an answer now: force the room codecs and recvonly on the Janus side */
				JANUS_LOG(LOG_VERB, "The publisher %s going to send an audio stream\n", participant->audio ? "is" : "is NOT");
				JANUS_LOG(LOG_VERB, "The publisher %s going to send a video stream\n", participant->video ? "is" : "is NOT");
				JANUS_LOG(LOG_VERB, "The publisher %s going to open a data channel\n", participant->data ? "is" : "is NOT");
				/* Check the codecs we can use, or the ones we should */
				if(participant->acodec == JANUS_AUDIOCODEC_NONE) {
					int i=0;
					for(i=0; i<3; i++) {
						if(participant->room->acodec[i] == JANUS_AUDIOCODEC_NONE)
							continue;
						if(janus_sdp_get_codec_pt(offer, janus_audiocodec_name(participant->room->acodec[i])) != -1) {
							participant->acodec = participant->room->acodec[i];
							break;
						}
					}
				}
				JANUS_LOG(LOG_VERB, "The publisher is going to use the %s audio codec\n", janus_audiocodec_name(participant->acodec));
				participant->audio_pt = janus_audiocodec_pt(participant->acodec);
				if(participant->vcodec == JANUS_VIDEOCODEC_NONE) {
					int i=0;
					for(i=0; i<3; i++) {
						if(participant->room->vcodec[i] == JANUS_VIDEOCODEC_NONE)
							continue;
						if(janus_sdp_get_codec_pt(offer, janus_videocodec_name(participant->room->vcodec[i])) != -1) {
							participant->vcodec = participant->room->vcodec[i];
							break;
						}
					}
				}
				JANUS_LOG(LOG_VERB, "The publisher is going to use the %s video codec\n", janus_videocodec_name(participant->vcodec));
				participant->video_pt = janus_videocodec_pt(participant->vcodec);
				janus_sdp *answer = janus_sdp_generate_answer(offer,
					JANUS_SDP_OA_AUDIO_CODEC, janus_audiocodec_name(participant->acodec),
					JANUS_SDP_OA_AUDIO_DIRECTION, JANUS_SDP_RECVONLY,
					JANUS_SDP_OA_VIDEO_CODEC, janus_videocodec_name(participant->vcodec),
					JANUS_SDP_OA_VIDEO_DIRECTION, JANUS_SDP_RECVONLY,
					JANUS_SDP_OA_DONE);
				janus_sdp_destroy(offer);
				/* Replace the session name */
				g_free(answer->s_name);
				char s_name[100];
				g_snprintf(s_name, sizeof(s_name), "VideoRoom %"SCNu64, videoroom->room_id);
				answer->s_name = g_strdup(s_name);
				/* Which media are REALLY available? (some may have been rejected) */
				participant->audio = FALSE;
				participant->video = FALSE;
				participant->data = FALSE;
				temp = answer->m_lines;
				while(temp) {
					janus_sdp_mline *m = (janus_sdp_mline *)temp->data;
					if(m->type == JANUS_SDP_AUDIO && m->port > 0 && m->direction != JANUS_SDP_INACTIVE) {
						participant->audio = TRUE;
					} else if(m->type == JANUS_SDP_VIDEO && m->port > 0 && m->direction != JANUS_SDP_INACTIVE) {
						participant->video = TRUE;
					} else if(m->type == JANUS_SDP_APPLICATION && m->port > 0) {
						participant->data = TRUE;
					}
					temp = temp->next;
				}
				JANUS_LOG(LOG_VERB, "Per the answer, the publisher %s going to send an audio stream\n", participant->audio ? "is" : "is NOT");
				JANUS_LOG(LOG_VERB, "Per the answer, the publisher %s going to send a video stream\n", participant->video ? "is" : "is NOT");
				JANUS_LOG(LOG_VERB, "Per the answer, the publisher %s going to open a data channel\n", participant->data ? "is" : "is NOT");
				/* Update the event with info on the codecs that we'll be handling */
				if(event) {
					if(participant->audio)
						json_object_set_new(event, "audio_codec", json_string(janus_audiocodec_name(participant->acodec)));
					if(participant->video)
						json_object_set_new(event, "video_codec", json_string(janus_videocodec_name(participant->vcodec)));
				}
				/* Also add a bandwidth SDP attribute if we're capping the bitrate in the room */
				janus_sdp_mline *m = janus_sdp_mline_find(answer, JANUS_SDP_VIDEO);
				if(m != NULL && videoroom->bitrate > 0 && videoroom->bitrate_cap) {
					if(participant->firefox) {
						/* Use TIAS (bps) instead of AS (kbps) for the b= attribute, as explained here:
						 * https://github.com/meetecho/janus-gateway/issues/1277#issuecomment-397677746 */
						m->b_name = g_strdup("TIAS");
						m->b_value = videoroom->bitrate;
					} else {
						m->b_name = g_strdup("AS");
						m->b_value = videoroom->bitrate/1000;
					}
				}
				/* Add the extmap attributes, if needed */
				if(audio_level_extmap) {
					/* First of all, let's check if the extmap attribute had a direction */
					const char *direction = NULL;
					switch(audio_level_mdir) {
						case JANUS_SDP_SENDONLY:
							direction = "/recvonly";
							break;
						case JANUS_SDP_RECVONLY:
						case JANUS_SDP_INACTIVE:
							direction = "/inactive";
							break;
						default:
							direction = "";
							break;
					}
					janus_sdp_attribute *a = janus_sdp_attribute_create("extmap",
						"%d%s %s\r\n", participant->audio_level_extmap_id, direction, JANUS_RTP_EXTMAP_AUDIO_LEVEL);
					janus_sdp_attribute_add_to_mline(janus_sdp_mline_find(answer, JANUS_SDP_AUDIO), a);
				}
				if(video_orient_extmap) {
					/* First of all, let's check if the extmap attribute had a direction */
					const char *direction = NULL;
					switch(video_orient_mdir) {
						case JANUS_SDP_SENDONLY:
							direction = "/recvonly";
							break;
						case JANUS_SDP_RECVONLY:
						case JANUS_SDP_INACTIVE:
							direction = "/inactive";
							break;
						default:
							direction = "";
							break;
					}
					janus_sdp_attribute *a = janus_sdp_attribute_create("extmap",
						"%d%s %s\r\n", participant->video_orient_extmap_id, direction, JANUS_RTP_EXTMAP_VIDEO_ORIENTATION);
					janus_sdp_attribute_add_to_mline(janus_sdp_mline_find(answer, JANUS_SDP_VIDEO), a);
				}
				if(playout_delay_extmap) {
					/* First of all, let's check if the extmap attribute had a direction */
					const char *direction = NULL;
					switch(playout_delay_mdir) {
						case JANUS_SDP_SENDONLY:
							direction = "/recvonly";
							break;
						case JANUS_SDP_RECVONLY:
						case JANUS_SDP_INACTIVE:
							direction = "/inactive";
							break;
						default:
							direction = "";
							break;
					}
					janus_sdp_attribute *a = janus_sdp_attribute_create("extmap",
						"%d%s %s\r\n", participant->playout_delay_extmap_id, direction, JANUS_RTP_EXTMAP_PLAYOUT_DELAY);
					janus_sdp_attribute_add_to_mline(janus_sdp_mline_find(answer, JANUS_SDP_VIDEO), a);
				}
				if (transport_wide_cc_extmap) {
					janus_sdp_attribute *a = janus_sdp_attribute_create("extmap",
						"%d %s\r\n", participant->transport_wide_cc_extmap_id, JANUS_RTP_EXTMAP_TRANSPORT_WIDE_CC);
					janus_sdp_attribute_add_to_mline(janus_sdp_mline_find(answer, JANUS_SDP_VIDEO), a);
				}
				/* Generate an SDP string we can send back to the publisher */
				char *answer_sdp = janus_sdp_write(answer);
				/* Now turn the SDP into what we'll send subscribers, using the static payload types for making switching easier */
				offer = janus_sdp_generate_offer(s_name, answer->c_addr,
					JANUS_SDP_OA_AUDIO, participant->audio,
					JANUS_SDP_OA_AUDIO_CODEC, janus_audiocodec_name(participant->acodec),
					JANUS_SDP_OA_AUDIO_PT, janus_audiocodec_pt(participant->acodec),
					JANUS_SDP_OA_AUDIO_DIRECTION, JANUS_SDP_SENDONLY,
					JANUS_SDP_OA_VIDEO, participant->video,
					JANUS_SDP_OA_VIDEO_CODEC, janus_videocodec_name(participant->vcodec),
					JANUS_SDP_OA_VIDEO_PT, janus_videocodec_pt(participant->vcodec),
					JANUS_SDP_OA_VIDEO_DIRECTION, JANUS_SDP_SENDONLY,
					JANUS_SDP_OA_DATA, participant->data,
					JANUS_SDP_OA_DONE);
				/* Add the extmap attributes, if needed */
				if(audio_level_extmap) {
					janus_sdp_mline *m = janus_sdp_mline_find(offer, JANUS_SDP_AUDIO);
					if(m != NULL) {
						janus_sdp_attribute *a = janus_sdp_attribute_create("extmap",
							"%d %s\r\n", participant->audio_level_extmap_id, JANUS_RTP_EXTMAP_AUDIO_LEVEL);
						janus_sdp_attribute_add_to_mline(m, a);
					}
				}
				if(video_orient_extmap) {
					janus_sdp_mline *m = janus_sdp_mline_find(offer, JANUS_SDP_VIDEO);
					if(m != NULL) {
						janus_sdp_attribute *a = janus_sdp_attribute_create("extmap",
							"%d %s\r\n", participant->video_orient_extmap_id, JANUS_RTP_EXTMAP_VIDEO_ORIENTATION);
						janus_sdp_attribute_add_to_mline(m, a);
					}
				}
				if(playout_delay_extmap) {
					janus_sdp_mline *m = janus_sdp_mline_find(offer, JANUS_SDP_VIDEO);
					if(m != NULL) {
						janus_sdp_attribute *a = janus_sdp_attribute_create("extmap",
							"%d %s\r\n", participant->playout_delay_extmap_id, JANUS_RTP_EXTMAP_PLAYOUT_DELAY);
						janus_sdp_attribute_add_to_mline(m, a);
					}
				}
				/* Is this room recorded, or are we recording this publisher already? */
				janus_mutex_lock(&participant->rec_mutex);
				if(videoroom->record || participant->recording_active) {
					janus_videoroom_recorder_create(participant, participant->audio, participant->video, participant->data);
				}
				janus_mutex_unlock(&participant->rec_mutex);
				/* Generate an SDP string we can offer subscribers later on */
				char *offer_sdp = janus_sdp_write(offer);
				if(!sdp_update) {
					/* Is simulcasting involved */
					if(msg_simulcast && (participant->vcodec == JANUS_VIDEOCODEC_VP8 ||
							participant->vcodec == JANUS_VIDEOCODEC_H264)) {
						JANUS_LOG(LOG_VERB, "Publisher is going to do simulcasting\n");
						participant->ssrc[0] = json_integer_value(json_object_get(msg_simulcast, "ssrc-0"));
						participant->ssrc[1] = json_integer_value(json_object_get(msg_simulcast, "ssrc-1"));
						participant->ssrc[2] = json_integer_value(json_object_get(msg_simulcast, "ssrc-2"));
					} else {
						/* No simulcasting involved */
						participant->ssrc[0] = 0;
						participant->ssrc[1] = 0;
						participant->ssrc[2] = 0;
					}
				}
				janus_sdp_destroy(offer);
				janus_sdp_destroy(answer);
				/* Send the answer back to the publisher */
				JANUS_LOG(LOG_VERB, "Handling publisher: turned this into an '%s':\n%s\n", type, answer_sdp);
				json_t *jsep = json_pack("{ssss}", "type", type, "sdp", answer_sdp);
				g_free(answer_sdp);
				/* How long will the gateway take to push the event? */
				g_atomic_int_set(&session->hangingup, 0);
				gint64 start = janus_get_monotonic_time();
				int res = gateway->push_event(msg->handle, &janus_videoroom_plugin, msg->transaction, event, jsep);
				JANUS_LOG(LOG_VERB, "  >> Pushing event: %d (took %"SCNu64" us)\n", res, janus_get_monotonic_time()-start);
				/* Done */
				if(res != JANUS_OK) {
					/* TODO Failed to negotiate? We should remove this publisher */
					g_free(offer_sdp);
				} else {
					/* Store the participant's SDP for interested subscribers */
					g_free(participant->sdp);
					participant->sdp = offer_sdp;
					/* We'll wait for the setup_media event before actually telling subscribers */
				}
				/* Unless this is an update, in which case schedule a new offer for all viewers */
				if(sdp_update) {
					json_t *update = json_object();
					json_object_set_new(update, "request", json_string("configure"));
					json_object_set_new(update, "update", json_true());
					janus_mutex_lock(&participant->subscribers_mutex);
					GSList *s = participant->subscribers;
					while(s) {
						janus_videoroom_subscriber *subscriber = (janus_videoroom_subscriber *)s->data;
						if(subscriber && subscriber->session && subscriber->session->handle) {
							/* Enqueue the fake request: this will trigger a renegotiation */
							janus_videoroom_message *msg = g_malloc(sizeof(janus_videoroom_message));
							janus_refcount_increase(&subscriber->session->ref);
							msg->handle = subscriber->session->handle;
							msg->message = update;
							msg->transaction = NULL;
							msg->jsep = NULL;
							json_incref(update);
							g_async_queue_push(messages, msg);
						}
						s = s->next;
					}
					janus_mutex_unlock(&participant->subscribers_mutex);
					json_decref(update);
				}
				json_decref(event);
				json_decref(jsep);
			}
			if(participant != NULL)
				janus_refcount_decrease(&participant->ref);
		}
		janus_videoroom_message_free(msg);

		continue;

error:
		{
			/* Prepare JSON error event */
			json_t *event = json_object();
			json_object_set_new(event, "videoroom", json_string("event"));
			json_object_set_new(event, "error_code", json_integer(error_code));
			json_object_set_new(event, "error", json_string(error_cause));
			int ret = gateway->push_event(msg->handle, &janus_videoroom_plugin, msg->transaction, event, NULL);
			JANUS_LOG(LOG_VERB, "  >> Pushing event: %d (%s)\n", ret, janus_get_api_error(ret));
			json_decref(event);
			janus_videoroom_message_free(msg);
		}
	}
	JANUS_LOG(LOG_VERB, "Leaving VideoRoom handler thread\n");
	return NULL;
}

/* Helper to quickly relay RTP packets from publishers to subscribers */
static void janus_videoroom_relay_rtp_packet(gpointer data, gpointer user_data) {
	janus_videoroom_rtp_relay_packet *packet = (janus_videoroom_rtp_relay_packet *)user_data;
	if(!packet || !packet->data || packet->length < 1) {
		JANUS_LOG(LOG_ERR, "Invalid packet...\n");
		return;
	}
	janus_videoroom_subscriber *subscriber = (janus_videoroom_subscriber *)data;
	if(!subscriber || !subscriber->session) {
		// JANUS_LOG(LOG_ERR, "Invalid session...\n");
		return;
	}
	if(subscriber->paused || subscriber->kicked) {
		// JANUS_LOG(LOG_ERR, "This subscriber paused the stream...\n");
		return;
	}
	janus_videoroom_session *session = subscriber->session;
	if(!session || !session->handle) {
		// JANUS_LOG(LOG_ERR, "Invalid session...\n");
		return;
	}
	if(!session->started) {
		// JANUS_LOG(LOG_ERR, "Streaming not started yet for this session...\n");
		return;
	}

	/* Make sure there hasn't been a publisher switch by checking the SSRC */
	if(packet->is_video) {
		/* Check if this subscriber is subscribed to this medium */
		if(!subscriber->video) {
			/* Nope, don't relay */
			return;
		}
		/* Check if there's any SVC info to take into account */
		if(packet->svc) {
			/* There is: check if this is a layer that can be dropped for this viewer
			 * Note: Following core inspired by the excellent job done by Sergio Garcia Murillo here:
			 * https://github.com/medooze/media-server/blob/master/src/vp9/VP9LayerSelector.cpp */
			gboolean override_mark_bit = FALSE, has_marker_bit = packet->data->markerbit;
			int temporal_layer = subscriber->temporal_layer;
			if(subscriber->target_temporal_layer > subscriber->temporal_layer) {
				/* We need to upscale */
				JANUS_LOG(LOG_HUGE, "We need to upscale temporally:\n");
				if(packet->ubit && packet->bbit && packet->temporal_layer <= subscriber->target_temporal_layer) {
					JANUS_LOG(LOG_HUGE, "  -- Upscaling temporal layer: %u --> %u\n",
						packet->temporal_layer, subscriber->target_temporal_layer);
					subscriber->temporal_layer = packet->temporal_layer;
					temporal_layer = subscriber->temporal_layer;
					/* Notify the viewer */
					json_t *event = json_object();
					json_object_set_new(event, "videoroom", json_string("event"));
					json_object_set_new(event, "room", json_integer(subscriber->room_id));
					json_object_set_new(event, "temporal_layer", json_integer(subscriber->temporal_layer));
					gateway->push_event(subscriber->session->handle, &janus_videoroom_plugin, NULL, event, NULL);
					json_decref(event);
				}
			} else if(subscriber->target_temporal_layer < subscriber->temporal_layer) {
				/* We need to downscale */
				JANUS_LOG(LOG_HUGE, "We need to downscale temporally:\n");
				if(packet->ebit) {
					JANUS_LOG(LOG_HUGE, "  -- Downscaling temporal layer: %u --> %u\n",
						subscriber->temporal_layer, subscriber->target_temporal_layer);
					subscriber->temporal_layer = subscriber->target_temporal_layer;
					/* Notify the viewer */
					json_t *event = json_object();
					json_object_set_new(event, "videoroom", json_string("event"));
					json_object_set_new(event, "room", json_integer(subscriber->room_id));
					json_object_set_new(event, "temporal_layer", json_integer(subscriber->temporal_layer));
					gateway->push_event(subscriber->session->handle, &janus_videoroom_plugin, NULL, event, NULL);
					json_decref(event);
				}
			}
			if(temporal_layer < packet->temporal_layer) {
				/* Drop the packet: update the context to make sure sequence number is increased normally later */
				JANUS_LOG(LOG_HUGE, "Dropping packet (temporal layer %d < %d)\n", temporal_layer, packet->temporal_layer);
				subscriber->context.v_base_seq++;
				return;
			}
			int spatial_layer = subscriber->spatial_layer;
			if(subscriber->target_spatial_layer > subscriber->spatial_layer) {
				JANUS_LOG(LOG_HUGE, "We need to upscale spatially:\n");
				/* We need to upscale */
				if(packet->pbit == 0 && packet->bbit && packet->spatial_layer == subscriber->spatial_layer+1) {
					JANUS_LOG(LOG_HUGE, "  -- Upscaling spatial layer: %u --> %u\n",
						packet->spatial_layer, subscriber->target_spatial_layer);
					subscriber->spatial_layer = packet->spatial_layer;
					spatial_layer = subscriber->spatial_layer;
					/* Notify the viewer */
					json_t *event = json_object();
					json_object_set_new(event, "videoroom", json_string("event"));
					json_object_set_new(event, "room", json_integer(subscriber->room_id));
					json_object_set_new(event, "spatial_layer", json_integer(subscriber->spatial_layer));
					gateway->push_event(subscriber->session->handle, &janus_videoroom_plugin, NULL, event, NULL);
					json_decref(event);
				}
			} else if(subscriber->target_spatial_layer < subscriber->spatial_layer) {
				/* We need to downscale */
				JANUS_LOG(LOG_HUGE, "We need to downscale spatially:\n");
				if(packet->ebit) {
					JANUS_LOG(LOG_HUGE, "  -- Downscaling spatial layer: %u --> %u\n",
						subscriber->spatial_layer, subscriber->target_spatial_layer);
					subscriber->spatial_layer = subscriber->target_spatial_layer;
					/* Notify the viewer */
					json_t *event = json_object();
					json_object_set_new(event, "videoroom", json_string("event"));
					json_object_set_new(event, "room", json_integer(subscriber->room_id));
					json_object_set_new(event, "spatial_layer", json_integer(subscriber->spatial_layer));
					gateway->push_event(subscriber->session->handle, &janus_videoroom_plugin, NULL, event, NULL);
					json_decref(event);
				}
			}
			if(spatial_layer < packet->spatial_layer) {
				/* Drop the packet: update the context to make sure sequence number is increased normally later */
				JANUS_LOG(LOG_HUGE, "Dropping packet (spatial layer %d < %d)\n", spatial_layer, packet->spatial_layer);
				subscriber->context.v_base_seq++;
				return;
			} else if(packet->ebit && spatial_layer == packet->spatial_layer) {
				/* If we stop at layer 0, we need a marker bit now, as the one from layer 1 will not be received */
				override_mark_bit = TRUE;
			}
			/* If we got here, we can send the frame: this doesn't necessarily mean it's
			 * one of the layers the user wants, as there may be dependencies involved */
			JANUS_LOG(LOG_HUGE, "Sending packet (spatial=%d, temporal=%d)\n",
				packet->spatial_layer, packet->temporal_layer);
			/* Fix sequence number and timestamp (publisher switching may be involved) */
			janus_rtp_header_update(packet->data, &subscriber->context, TRUE, 4500);
			if(override_mark_bit && !has_marker_bit) {
				packet->data->markerbit = 1;
			}
			if(gateway != NULL)
				gateway->relay_rtp(session->handle, packet->is_video, (char *)packet->data, packet->length);
			if(override_mark_bit && !has_marker_bit) {
				packet->data->markerbit = 0;
			}
			/* Restore the timestamp and sequence number to what the publisher set them to */
			packet->data->timestamp = htonl(packet->timestamp);
			packet->data->seq_number = htons(packet->seq_number);
		} else if(packet->ssrc[0] != 0) {
			/* Handle simulcast: don't relay if it's not the SSRC we wanted to handle */
			uint32_t ssrc = ntohl(packet->data->ssrc);
			int plen = 0;
			char *payload = janus_rtp_payload((char *)packet->data, packet->length, &plen);
			if(payload == NULL)
				return;
			gboolean switched = FALSE;
			if(subscriber->substream != subscriber->substream_target) {
				/* There has been a change: let's wait for a keyframe on the target */
				int step = (subscriber->substream < 1 && subscriber->substream_target == 2);
				if(ssrc == packet->ssrc[subscriber->substream_target] || (step && ssrc == packet->ssrc[step])) {
					//~ if(janus_vp8_is_keyframe(payload, plen)) {
						uint32_t ssrc_old = 0;
						if(subscriber->substream != -1)
							ssrc_old = packet->ssrc[subscriber->substream];
						JANUS_LOG(LOG_VERB, "Received keyframe on SSRC %"SCNu32", switching (was %"SCNu32")\n", ssrc, ssrc_old);
						subscriber->substream = (ssrc == packet->ssrc[subscriber->substream_target] ? subscriber->substream_target : step);;
						switched = TRUE;
						/* Notify the viewer */
						json_t *event = json_object();
						json_object_set_new(event, "videoroom", json_string("event"));
						json_object_set_new(event, "room", json_integer(subscriber->room_id));
						json_object_set_new(event, "substream", json_integer(subscriber->substream));
						gateway->push_event(subscriber->session->handle, &janus_videoroom_plugin, NULL, event, NULL);
						json_decref(event);
					//~ } else {
						//~ JANUS_LOG(LOG_WARN, "Not a keyframe on SSRC %"SCNu32" yet, waiting before switching\n", ssrc);
					//~ }
				}
			}
			/* If we haven't received our desired substream yet, let's drop temporarily */
			if(subscriber->last_relayed == 0) {
				/* Let's start slow */
				subscriber->last_relayed = janus_get_monotonic_time();
			} else {
				/* Check if 250ms went by with no packet relayed */
				gint64 now = janus_get_monotonic_time();
				if(now-subscriber->last_relayed >= 250000) {
					subscriber->last_relayed = now;
					int substream = subscriber->substream-1;
					if(substream < 0)
						substream = 0;
					if(subscriber->substream != substream) {
						JANUS_LOG(LOG_WARN, "No packet received on substream %d for a while, falling back to %d\n",
							subscriber->substream, substream);
						subscriber->substream = substream;
						/* Send a PLI */
						JANUS_LOG(LOG_VERB, "Just (re-)enabled video, sending a PLI to recover it\n");
						char rtcpbuf[12];
						memset(rtcpbuf, 0, 12);
						janus_rtcp_pli((char *)&rtcpbuf, 12);
						if(subscriber->feed && subscriber->feed->session && subscriber->feed->session->handle) {
							gateway->relay_rtcp(subscriber->feed->session->handle, 1, rtcpbuf, 12);
							/* Update the time of when we last sent a keyframe request */
							subscriber->feed->fir_latest = janus_get_monotonic_time();
						}
						/* Notify the viewer */
						json_t *event = json_object();
						json_object_set_new(event, "videoroom", json_string("event"));
						json_object_set_new(event, "room", json_integer(subscriber->room_id));
						json_object_set_new(event, "substream", json_integer(subscriber->substream));
						gateway->push_event(subscriber->session->handle, &janus_videoroom_plugin, NULL, event, NULL);
						json_decref(event);
					}
				}
			}
			if(ssrc != packet->ssrc[subscriber->substream]) {
				JANUS_LOG(LOG_HUGE, "Dropping packet (it's from SSRC %"SCNu32", but we're only relaying SSRC %"SCNu32" now\n",
					ssrc, packet->ssrc[subscriber->substream]);
				return;
			}
			subscriber->last_relayed = janus_get_monotonic_time();
			if(subscriber->feed && subscriber->feed->vcodec == JANUS_VIDEOCODEC_VP8) {
				/* Check if there's any temporal scalability to take into account */
				uint16_t picid = 0;
				uint8_t tlzi = 0;
				uint8_t tid = 0;
				uint8_t ybit = 0;
				uint8_t keyidx = 0;
				if(janus_vp8_parse_descriptor(payload, plen, &picid, &tlzi, &tid, &ybit, &keyidx) == 0) {
					//~ JANUS_LOG(LOG_WARN, "%"SCNu16", %u, %u, %u, %u\n", picid, tlzi, tid, ybit, keyidx);
					if(subscriber->templayer != subscriber->templayer_target) {
						/* FIXME We should be smarter in deciding when to switch */
						subscriber->templayer = subscriber->templayer_target;
						/* Notify the user */
						json_t *event = json_object();
						json_object_set_new(event, "videoroom", json_string("event"));
						json_object_set_new(event, "room", json_integer(subscriber->room_id));
						json_object_set_new(event, "temporal", json_integer(subscriber->templayer));
						gateway->push_event(subscriber->session->handle, &janus_videoroom_plugin, NULL, event, NULL);
						json_decref(event);
					}
					if(tid > subscriber->templayer) {
						JANUS_LOG(LOG_HUGE, "Dropping packet (it's temporal layer %d, but we're capping at %d)\n",
							tid, subscriber->templayer);
						/* We increase the base sequence number, or there will be gaps when delivering later */
						subscriber->context.v_base_seq++;
						return;
					}
				}
			}
			/* If we got here, update the RTP header and send the packet */
			janus_rtp_header_update(packet->data, &subscriber->context, TRUE, 4500);
			char vp8pd[6];
			if(subscriber->feed && subscriber->feed->vcodec == JANUS_VIDEOCODEC_VP8) {
				/* For VP8, we save the original payload descriptor, to restore it after */
				memcpy(vp8pd, payload, sizeof(vp8pd));
				janus_vp8_simulcast_descriptor_update(payload, plen, &subscriber->simulcast_context, switched);
			}
			/* Send the packet */
			if(gateway != NULL)
				gateway->relay_rtp(session->handle, packet->is_video, (char *)packet->data, packet->length);
			/* Restore the timestamp and sequence number to what the publisher set them to */
			packet->data->timestamp = htonl(packet->timestamp);
			packet->data->seq_number = htons(packet->seq_number);
			if(subscriber->feed && subscriber->feed->vcodec == JANUS_VIDEOCODEC_VP8) {
				/* Restore the original payload descriptor as well, as it will be needed by the next viewer */
				memcpy(payload, vp8pd, sizeof(vp8pd));
			}
		} else {
			/* Fix sequence number and timestamp (publisher switching may be involved) */
			janus_rtp_header_update(packet->data, &subscriber->context, TRUE, 4500);
			/* Send the packet */
			if(gateway != NULL)
				gateway->relay_rtp(session->handle, packet->is_video, (char *)packet->data, packet->length);
			/* Restore the timestamp and sequence number to what the publisher set them to */
			packet->data->timestamp = htonl(packet->timestamp);
			packet->data->seq_number = htons(packet->seq_number);
		}
	} else {
		/* Check if this subscriber is subscribed to this medium */
		if(!subscriber->audio) {
			/* Nope, don't relay */
			return;
		}
		/* Fix sequence number and timestamp (publisher switching may be involved) */
		janus_rtp_header_update(packet->data, &subscriber->context, FALSE, 960);
		/* Send the packet */
		if(gateway != NULL)
			gateway->relay_rtp(session->handle, packet->is_video, (char *)packet->data, packet->length);
		/* Restore the timestamp and sequence number to what the publisher set them to */
		packet->data->timestamp = htonl(packet->timestamp);
		packet->data->seq_number = htons(packet->seq_number);
	}

	return;
}

static void janus_videoroom_relay_data_packet(gpointer data, gpointer user_data) {
	char *text = (char *)user_data;
	janus_videoroom_subscriber *subscriber = (janus_videoroom_subscriber *)data;
	if(!subscriber || !subscriber->session || !subscriber->data || subscriber->paused) {
		return;
	}
	janus_videoroom_session *session = subscriber->session;
	if(!session || !session->handle) {
		return;
	}
	if(!session->started) {
		return;
	}
	if(gateway != NULL && text != NULL) {
		JANUS_LOG(LOG_VERB, "Forwarding DataChannel message (%zu bytes) to viewer: %s\n", strlen(text), text);
		gateway->relay_data(session->handle, text, strlen(text));
	}
	return;
}

/* The following methods are only relevant if RTCP is used for RTP forwarders */
static void janus_videoroom_rtp_forwarder_rtcp_receive(janus_videoroom_rtp_forwarder *forward) {
	char buffer[1500];
	struct sockaddr_storage remote_addr;
	socklen_t addrlen = sizeof(remote_addr);
	int len = recvfrom(forward->rtcp_fd, buffer, sizeof(buffer), 0, (struct sockaddr *)&remote_addr, &addrlen);
	if(len > 0) {
		JANUS_LOG(LOG_HUGE, "Got %s RTCP packet: %d bytes\n", forward->is_video ? "video" : "audio", len);
		/* We only handle incoming video PLIs or FIR at the moment */
		if(!janus_rtcp_has_fir(buffer, len) && !janus_rtcp_has_pli(buffer, len))
			return;
		janus_videoroom_reqfir((janus_videoroom_publisher *)forward->source, "RTCP from forwarder");
	}
}

static void *janus_videoroom_rtp_forwarder_rtcp_thread(void *data) {
	JANUS_LOG(LOG_VERB, "Joining RTCP thread for RTP forwarders...\n");
	/* Run the main loop */
	g_main_loop_run(rtcpfwd_loop);
	/* When the loop ends, we're done */
	JANUS_LOG(LOG_VERB, "Leaving RTCP thread for RTP forwarders...\n");
	return NULL;
}<|MERGE_RESOLUTION|>--- conflicted
+++ resolved
@@ -649,22 +649,13 @@
 	"video_port" : <port to forward the video RTP packets to>,
 	"video_ssrc" : <video SSRC to use to use when streaming; optional>,
 	"video_ptype" : <video payload type to use when streaming; optional>,
-<<<<<<< HEAD
 	"video_rtcp_port" : <port to contact to receive video RTCP feedback from the recipient; optional>,
-	"video_port_2" : <if simulcasting or doing VP9-SVC, port to forward the video RTP packets from the second substream/layer to>,
-	"video_ssrc_2" : <if simulcasting or doing VP9-SVC, video SSRC to use to use the second substream/layer; optional>,
-	"video_ptype_2" : <if simulcasting or doing VP9-SVC, video payload type to use the second substream/layer; optional>,
-	"video_port_3" : <if simulcasting or doing VP9-SVC, port to forward the video RTP packets from the third substream/layer to>,
-	"video_ssrc_3" : <if simulcasting or doing VP9-SVC, video SSRC to use to use the third substream/layer; optional>,
-	"video_ptype_3" : <if simulcasting or doing VP9-SVC, video payload type to use the third substream/layer; optional>,
-=======
 	"video_port_2" : <if simulcasting, port to forward the video RTP packets from the second substream/layer to>,
 	"video_ssrc_2" : <if simulcasting, video SSRC to use to use the second substream/layer; optional>,
 	"video_ptype_2" : <if simulcasting, video payload type to use the second substream/layer; optional>,
 	"video_port_3" : <if simulcasting, port to forward the video RTP packets from the third substream/layer to>,
 	"video_ssrc_3" : <if simulcasting, video SSRC to use to use the third substream/layer; optional>,
 	"video_ptype_3" : <if simulcasting, video payload type to use the third substream/layer; optional>,
->>>>>>> 69db4905
 	"data_port" : <port to forward the datachannel messages to>,
 	"srtp_suite" : <length of authentication tag (32 or 80); optional>,
 	"srtp_crypto" : "<key to use as crypto (base64 encoded key as in SDES); optional>"
